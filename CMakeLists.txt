--- conflicted
+++ resolved
@@ -17,11 +17,7 @@
 set(CMAKE_CXX_FLAGS "${CMAKE_CXX_FLAGS} -std=c++17")
 
 ## Project Name and Software Version Number
-<<<<<<< HEAD
-project(Autonomy_Software VERSION 24.01.00 LANGUAGES CXX CUDA)
-=======
-project(Autonomy_Software VERSION 24.02.00)
->>>>>>> a335e2c4
+project(Autonomy_Software VERSION 24.02.00 LANGUAGES CXX CUDA)
 
 ## Allows use of "FindCUDA" function
 cmake_policy(SET CMP0146 OLD)
