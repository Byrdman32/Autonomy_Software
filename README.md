--- conflicted
+++ resolved
@@ -84,117 +84,6 @@
 
 # Getting Started
 
-<<<<<<< HEAD
-### To get started with our Autonomy Software development, follow these steps:
-
-#### 1. Download and install required software:
-    
-- Download and install Visual Studio Code from [here](https://code.visualstudio.com/download)
-- Download and install git-scm from [here](https://git-scm.com/downloads)
-- Download and install Docker from [here](https://docs.docker.com/get-docker/)
-
-(Optional) Needed for container GPU support.
-    - Download and install NVIDIA Container Toolkit from [here](https://docs.nvidia.com/datacenter/cloud-native/container-toolkit/latest/install-guide.html) This is only applicable if your machine has a GPU with CUDA. Windows users should integrate WSL (Windows Subsystem for Linux) into their Docker install. [Medium](https://medium.com/htc-research-engineering-blog/nvidia-docker-on-wsl2-f891dfe34ab) has an okay guide.
-
-NOTE: For all installs, select the ADD TO PATH options whenever available.
-
-**Windows Specific Configuration**   
-
-#### 2. Open VSCode and install extensions:
-
-- Open VSCode and goto the extensions tab on the left toolbar.
-- Use the searchbar to find the `Dev Containers` extension and click the install button.
-- Feel free to install any other useful extensions that might help you develop your code.
-
-![](data/README_Resources/images/vscode_install_extensions.png)
-
-NOTE: In the later steps when we start the devcontainer, It's extensions will be seperate from the extensions locally installed on your computer. You can still install extensions to the devcontainer, but the extensions and their settings won't be persistant between container rebuild. If you would like an extension to come packaged in with the container, ask one of our [software leads](https://github.com/orgs/MissouriMRDT/teams/software_leads)
-
-#### 3. Clone the Autonomy_Software repo:
-   
-- Type the sequence `CTRL + SHIFT + P` to open the editor commands. 
-- Then, start typing: 'git clone' and an option called `Git: Clone (Recursive)` will show up. Select that option and enter this URL when prompted: ```https://github.com/MissouriMRDT/Autonomy_Software.git```.
-- Next, it will ask you where you want to store the repo files on your local machine. It's smart to store them in a organized folder structure located somewhere you won't forget and is that easily accessible.
-- Finally, when the repo is done cloning, VSCode will ask you if you want to open the newly cloned workspace. Click 'open'.
-
-#### 4. Open the repo inside of our devcontainer:
-
-All developement for Autonomy_Software should be done using our custom made docker image. This image is specifically built so that it is compatible with our codebase. All linux packages, libraries, environment settings, and other configurations are baked into the image. So when you spin up a docker container from our image, it's guarenteed to work perfect and compile easy. This prevents everyone from spending hours trying to setup their environment on widely varying machines with different software and drivers.
-
-- When the cloned folder is first opened, VSCode should detect that this repo is setup for a devcontainer and show a prompt. Click 'open'.
-- If VSCode doesn't automatically ask to open the devcontainer, you can manually open it by typing `CTRL + SHIFT + P` and then finding and selecting the `Dev Containers: Rebuild Container` option.
-    
-    Give the container some time to install and setup extensions, you'll know it's done when the OUTPUT at the buttom stops printing.
-
-##### 5. First build and run:
-- Once the devcontainer has been opened and extensions have been automatically setup, a box will appear asking you what CMAKE kit you want to compile with. Select the one that points to `/usr/bin/g++` and `/usr/bin/gcc`.
-    ![](data/README_Resources/images/kit_selection_first_container_start.png)
-- If the CMake cache needs to be generated or updated, the extension will configure the project automatically. This process may take a few seconds, depending on your hardware. Use the build, run, and debug buttons to easily perform those actions.
-    ![](data/README_Resources/images/toolbar_build_run.png)
-- Normal make commands (such as `make clean`) can be performed by navigating into the `build/` directory with `cd build/` and running the desired commands.
-
-#### 6. Explore the different directories to understand the structure and purpose of each.
-#### 7. Refer to the specific README files within each directory for detailed information and guidelines on organizing files and using the functionalities.
-### 8. Start developing!
-
-
-# Debugging with CMake and Visual Studio Code
-
-Debugging a C++ application in Visual Studio Code can be made seamless and efficient using the CMakeTools extension from Microsoft, which was automatically installed into the devcontainer from the Visual Studio Code Extensions Marketplace. This extension integrates CMake with Visual Studio Code, enabling developers to easily build and debug C++ applications directly within the VSCode environment.
-
-## Setting up the Development Environment
-
-1. Open this project in a devcontainer: First, install Microsoft's _Dev Containers_ extension from the marketplace. Then hit `CTRL + SHIFT + P` sequence
-to open the editor commands, and select the `Dev Container: Rebuild Container` option. 
-
-3. Select the CMake Kit: Once you open the project, you'll be prompted to select the CMake Kit for your project. You can do this either from the bottom status bar or during the initial setup of the development container a prompt will automatically show up. The CMake Kit represents the C++ toolchain used for building the project (compiler, architecture, etc.). Choose the appropriate kit for your project.
-
-| ![](data/README_Resources/images/kit_selection_first_container_start.png) | 
-|:--:| 
-| *When the devcontainer is first started CMAKE Tools will ask you to select a kit. The compiler located at /usr/bin/g++ and /usr/bin/gcc will always be the safest choice.* |
-| ![](data/README_Resources/images/kit_selection_toolbar.png) |  
-| *During subsequent startups, you can easily change the kit using the bottom toolbar.* |
-
-4. Configure and build the project: If the CMake cache needs to be generated or updated, the extension will configure the project automatically. This process may take a few seconds, depending on your hardware.
-
-| ![](data/README_Resources/images/toolbar_build_run.png) | 
-|:--:| 
-| *Use the buttons in the toolbar to build and run the Autonomy_Software application.* |
-
-## Debugging the C++ Application
-
-Now that you have set up the development environment, you are ready to debug your C++ application.
-
-1. Set Breakpoints: Place breakpoints in your C++ source code where you want to pause the program's execution to inspect variables, analyze the flow, or 
-diagnose issues.
-
-| ![](data/README_Resources/images/breakpoint_selection.png) | 
-|:--:| 
-| *To set breakpoints directly within the vscode editor, toggle on the red dot next to the line numbers.* |
-
-2. Compile for Debugging: In order to properly debug our application, we must compile the program with special flags set. We can let CMAKE do this for us by simply selecting the debug configuration from the bottom toolbar.
-
-| ![](data/README_Resources/images/toolbar_cmake_debug_config.png) | 
-|:--:| 
-| *Use the toolbar to change between Release and Debug configurations. Release runs faster but can't be debugged, so whenever you're done debugging switch back to the Release config.* |
-
-3. Start Debugging: Click the debug icon in the toolbar to automatically build and start the program.
-
-| ![](data/README_Resources/images/toolbar_debug_button.png) | 
-|:--:| 
-| *Click the debug button to enter debug mode in VSCode.* |
-
-4. Debugging Controls: Use the debugging controls (e.g., step into, step over, continue, etc.) in the Debug toolbar to navigate through your code while inspecting variables, stack traces, and more.
-![](data/README_Resources/images/vscode_debug_mode.png)
-
-- Inspect Variables: In the "Variables" view, you can inspect the current values of variables in your code during debugging.
-- Analyze Call Stack: The "Call Stack" view provides a stack trace, helping you understand the flow of execution and identify the function calls that led to the current point in your code.
-- Set Watchpoints: You can set watchpoints on specific variables to break execution when their values change.
-- Debug Console: Use the Debug Console to execute custom expressions and commands during debugging.
-
-With CMakeTools and Visual Studio Code, you can efficiently build and debug your C++ applications within the familiar and powerful VSCode environment. The seamless integration between CMake and Visual Studio Code makes it easier for C++ developers to focus on writing code and quickly diagnose and fix issues. Happy debugging!
-=======
 - See [INSTALL.md](INSTALL.md) for full installation instructions.
 - See [CONTRIBUTING.md](CONTRIBUTING.md) for full contribution instructions.
-- See [DEBUG.md](DEBUG.md) for full debugging and development instructions.
->>>>>>> cced2d05
+- See [DEBUG.md](DEBUG.md) for full debugging and development instructions.