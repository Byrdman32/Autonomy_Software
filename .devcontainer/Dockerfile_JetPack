--- conflicted
+++ resolved
@@ -76,49 +76,6 @@
     mkdir -p /root/Documents/ZED/ && \
     sed -i '/#pragma message*/d' /usr/local/zed/include/sl/Fusion.hpp
 
-<<<<<<< HEAD
-# # Install OpenCV
-# ARG OPENCV_VERSION="4.8.1"
-# RUN wget -q https://github.com/MissouriMRDT/Autonomy_Packages/raw/main/opencv/arm64/opencv_${OPENCV_VERSION}_arm64.deb && \
-#     dpkg -i opencv_${OPENCV_VERSION}_arm64.deb && \
-#     rm opencv_${OPENCV_VERSION}_arm64.deb
-
-# # Install PyTorch.
-# ARG TORCH_VERSION="2.2.2"
-# RUN wget -q https://github.com/MissouriMRDT/Autonomy_Packages/raw/main/pytorch/arm64/pytorch_${TORCH_VERSION}_arm64.deb && \
-#     dpkg -i pytorch_${TORCH_VERSION}_arm64.deb && \
-#     rm pytorch_${TORCH_VERSION}_arm64.deb
-
-# # Install Abseil.
-# ARG ABSEIL_VERSION="20230802.1"
-# RUN wget -q https://github.com/MissouriMRDT/Autonomy_Packages/raw/main/abseil/arm64/abseil_${ABSEIL_VERSION}_arm64.deb && \
-#     dpkg -i abseil_${ABSEIL_VERSION}_arm64.deb && \
-#     rm abseil_${ABSEIL_VERSION}_arm64.deb
-
-# # Install GeographicLib
-# ARG GEOLIB_VERSION="2.3"
-# RUN wget -q https://github.com/MissouriMRDT/Autonomy_Packages/raw/main/geolib/arm64/geolib_${GEOLIB_VERSION}_arm64.deb && \
-#     dpkg -i geolib_${GEOLIB_VERSION}_arm64.deb && \
-#     rm geolib_${GEOLIB_VERSION}_arm64.deb
-
-# # Install Tensorflow.
-# ARG TENSORFLOW_VERSION="2.15.0"
-# RUN wget -q https://github.com/MissouriMRDT/Autonomy_Packages/raw/main/tensorflow/arm64/tensorflow_${TENSORFLOW_VERSION}_arm64.deb && \
-#     dpkg -i tensorflow_${TENSORFLOW_VERSION}_arm64.deb && \
-#     rm tensorflow_${TENSORFLOW_VERSION}_arm64.deb
-
-# # Install Quill
-# ARG QUILL_VERSION="3.8.0"
-# RUN wget -q https://github.com/MissouriMRDT/Autonomy_Packages/raw/main/quill/arm64/quill_${QUILL_VERSION}_arm64.deb && \
-#     dpkg -i quill_${QUILL_VERSION}_arm64.deb && \
-#     rm quill_${QUILL_VERSION}_arm64.deb
-
-# # Install Google Test
-# ARG GTEST_VERSION="1.14.0"
-# RUN wget -q https://github.com/MissouriMRDT/Autonomy_Packages/raw/main/gtest/arm64/gtest_${GTEST_VERSION}_arm64.deb && \
-#     dpkg -i gtest_${GTEST_VERSION}_arm64.deb && \
-#     rm gtest_${GTEST_VERSION}_arm64.deb
-=======
 # Install OpenCV
 ARG OPENCV_VERSION="4.9.0"
 RUN wget -q https://github.com/MissouriMRDT/Autonomy_Packages/raw/main/opencv/arm64/opencv_${OPENCV_VERSION}_arm64.deb && \
@@ -160,7 +117,6 @@
 RUN wget -q https://github.com/MissouriMRDT/Autonomy_Packages/raw/main/gtest/arm64/gtest_${GTEST_VERSION}_arm64.deb && \
     dpkg -i gtest_${GTEST_VERSION}_arm64.deb && \
     rm gtest_${GTEST_VERSION}_arm64.deb
->>>>>>> c53ca012
 
 # Enable Make Threads
 RUN echo 'export MAKEFLAGS=-j$(($(grep -c "^processor" /proc/cpuinfo) - 1))' >> .bashrc
