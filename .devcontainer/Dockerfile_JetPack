--- conflicted
+++ resolved
@@ -9,15 +9,6 @@
 
 # Install Necessary Packages
 RUN apt-get update && apt-get install --no-install-recommends -y \
-<<<<<<< HEAD
-    build-essential gcc g++ gdb \
-    cmake git libgtk2.0-dev pkg-config libavcodec-dev libavformat-dev libswscale-dev \
-    libtbb2 libtbb-dev libjpeg-dev libpng-dev libtiff-dev \
-    yasm libatlas-base-dev gfortran libpq-dev  \
-    libxine2-dev libglew-dev libtiff5-dev zlib1g-dev libavutil-dev libpostproc-dev \
-    libeigen3-dev python3-dev python3-pip python3-numpy libx11-dev tzdata \
-    libboost-all-dev valgrind doxygen graphviz && \
-=======
     build-essential gfortran cmake git file tar libatlas-base-dev \
     libavcodec-dev libavformat-dev libavresample-dev libcanberra-gtk3-module \
     libdc1394-22-dev libeigen3-dev libglew-dev libgstreamer-plugins-base1.0-dev \
@@ -26,7 +17,6 @@
     libpostproc-dev libswscale-dev libtbb-dev libtbb2 libtesseract-dev libtiff-dev libv4l-dev \
     libxine2-dev libxvidcore-dev libx264-dev libgtkglext1 libgtkglext1-dev pkg-config qv4l2 \
     v4l-utils zlib1g-dev python3-dev python-numpy libboost-all-dev valgrind doxygen graphviz && \
->>>>>>> 6fe15108
     rm -rf /var/lib/apt/lists/*
 
 # Install CMake
@@ -59,12 +49,7 @@
     -D BUILD_TESTS=OFF \
     -D WITH_CUDA=ON \
     -D WITH_CUDNN=ON \
-<<<<<<< HEAD
-    -D OPENCV_DNN_CUDA=ON \
-    -D WITH_GTK=ON \
-=======
     #-D OPENCV_DNN_CUDA=ON \
->>>>>>> 6fe15108
     -D WITH_VTK=OFF \
     -D WITH_TBB=ON \
     -D ENABLE_FAST_MATH=1 \
