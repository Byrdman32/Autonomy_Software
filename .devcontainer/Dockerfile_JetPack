--- conflicted
+++ resolved
@@ -132,12 +132,11 @@
     cd ../.. && \
     rm -rf opencv_contrib && rm -rf opencv
 
-# Install Tensorflow Lite from Source
-<<<<<<< HEAD
+# # Install Tensorflow Lite from Source
 # RUN wget https://github.com/tensorflow/tensorflow/archive/${TENSORFLOW_COMMIT}.zip && \
 #     unzip ${TENSORFLOW_COMMIT}.zip && mv tensorflow-${TENSORFLOW_COMMIT} tensorflow/ && \
 #     cd tensorflow && \
-#     bazel build -c opt --config=elinux_aarch64 --config=monolithic --verbose_failures --local_ram_resources=HOST_RAM*0.5 --local_cpu_resources=HOST_CPUS*0.5 //tensorflow/lite:libtensorflowlite.so && \
+#     bazel build -c opt --config=elinux_aarch64 --config=monolithic --config=cuda --config=tensorrt --verbose_failures --local_ram_resources=HOST_RAM*0.5 --local_cpu_resources=HOST_CPUS*0.5 //tensorflow/lite:libtensorflowlite.so && \
 #     cp bazel-bin/tensorflow/lite/libtensorflowlite.so /usr/local/lib/ && \
 #     mkdir -p /usr/local/include/tensorflow/lite && cp -r /opt/tensorflow/tensorflow/lite /usr/local/include/tensorflow/ && \
 #     cd ../ && \
@@ -174,48 +173,6 @@
 #     ln -sf /usr/local/lib/libedgetpu.so.1.0 /usr/local/lib/libedgetpu.so.1 && \
 #     mkdir -p /usr/local/include/edgetpu && cp ./tflite/public/edgetpu.h /usr/local/include/edgetpu/ && \
 #     cd /opt
-=======
-RUN wget https://github.com/tensorflow/tensorflow/archive/${TENSORFLOW_COMMIT}.zip && \
-    unzip ${TENSORFLOW_COMMIT}.zip && mv tensorflow-${TENSORFLOW_COMMIT} tensorflow/ && \
-    cd tensorflow && \
-    bazel build -c opt --config=monolithic --config=cuda --config=tensorrt --verbose_failures --local_ram_resources=HOST_RAM*0.5 --local_cpu_resources=HOST_CPUS*0.5 //tensorflow/lite:libtensorflowlite.so && \
-    cp bazel-bin/tensorflow/lite/libtensorflowlite.so /usr/local/lib/ && \
-    mkdir -p /usr/local/include/tensorflow/lite && cp -r /opt/tensorflow/tensorflow/lite /usr/local/include/tensorflow/ && \
-    cd ../ && \
-    rm -rf ${TENSORFLOW_COMMIT}.zip
-
-# Install Flatbuffers
-RUN cd /opt/tensorflow/bazel-tensorflow/external/flatbuffers && \
-    mkdir build && cd build && \
-    # CXXFLAGS="${CXXFLAGS} -Wno-class-memaccess" cmake -G "Unix Makefiles" .. && \
-    cmake -G "Unix Makefiles" .. && \
-    make -j && \
-    make install && \
-    # CXXFLAGS="${CXXFLAGS} -Wclass-memaccess" && \
-    cp /usr/local/lib/*flatbuffers* /usr/lib/ && \
-    cd /opt
-
-# Install Abseil-CPP
-RUN git clone --depth 1 --branch ${ABSEIL_VERSION} https://github.com/abseil/abseil-cpp.git && \
-    mkdir abseil-cpp/build && cd abseil-cpp/build && \
-    cmake \
-    -D ABSL_ENABLE_INSTALL=ON .. && \
-    make -j && \
-    make install && \
-    cp /usr/local/lib/libabsl* /usr/lib/ && \
-    cd /opt
-
-# Install Libedgetpu
-RUN git clone --depth 1 https://github.com/google-coral/libedgetpu.git && \
-    cd libedgetpu && \
-    sed -i 's/TENSORFLOW_COMMIT = "[^"]*"/TENSORFLOW_COMMIT = "'"$TENSORFLOW_COMMIT"'"/' ./workspace.bzl && \
-    sed -i 's/TENSORFLOW_SHA256 = "[^"]*"/TENSORFLOW_SHA256 = "'"$TENSORFLOW_COMMIT_MD5_HASH"'"/' ./workspace.bzl && \
-    make && \
-    cp ./out/direct/k8/libedgetpu.so.1.0 /usr/local/lib/ && \
-    ln -sf /usr/local/lib/libedgetpu.so.1.0 /usr/local/lib/libedgetpu.so.1 && \
-    mkdir -p /usr/local/include/edgetpu && cp ./tflite/public/edgetpu.h /usr/local/include/edgetpu/ && \
-    cd /opt
->>>>>>> 4ef10262
 
 # Install GeographicLib from Source
 RUN git clone --depth 1 --branch ${GEOLIB_VERSION} https://github.com/geographiclib/geographiclib.git && \
