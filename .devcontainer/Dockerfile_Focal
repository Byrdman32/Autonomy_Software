# Image Variables
ARG UBUNTU_MAJOR="20"
ARG CUDA_MAJOR="11"
ARG CUDA_MINOR="7"
ARG CUDA_PATCH="0"

# Base Image
FROM nvcr.io/nvidia/cuda:${CUDA_MAJOR}.${CUDA_MINOR}.${CUDA_PATCH}-devel-ubuntu${UBUNTU_MAJOR}.04

# Install Variables
ARG UBUNTU_MAJOR="20"
ARG CUDA_MAJOR="11"
ARG CUDA_MINOR="7"
ARG CUDA_PATCH="0"
ARG ZED_MAJOR="4"
ARG ZED_MINOR="0"
ARG CMAKE_VERSION="3.24.3"
ARG OPENCV_VERSION="4.8.0"
ARG QUILL_VERSION="v3.3.1"
ARG GTEST_VERSION="v1.14.0"
ARG TZ="America/Chicago"

# Set Labels
LABEL authors="Missouri S&T Mars Rover Design Team"
LABEL maintainer="Mars Rover Design Team <marsrover@mst.edu>"
LABEL org.opencontainers.image.source=https://github.com/missourimrdt/autonomy_software
LABEL org.opencontainers.image.licenses=GPL-3.0-only
LABEL org.opencontainers.image.version="v24.1.0"
LABEL org.opencontainers.image.description="Docker Image for Ubuntu ${UBUNTU_MAJOR}.${UBUNTU_MINOR} with CUDA ${CUDA_MAJOR}.${CUDA_MINOR}, ZED SDK ${ZED_MAJOR}.${ZED_MINOR}, OpenCV ${OPENCV_VERSION}, Quill ${QUILL_VERSION}, and Google Test ${GTEST_VERSION}."

# Set Non-Interactive Mode
ARG DEBIAN_FRONTEND=noninteractive

# Set NVIDIA Driver Enviroment Variables
ENV NVIDIA_DRIVER_CAPABILITIES \
    ${NVIDIA_DRIVER_CAPABILITIES:+$NVIDIA_DRIVER_CAPABILITIES,}compute,video,utility,graphics

# Set CUDA Version
RUN echo "CUDA Version ${CUDA_MAJOR}.${CUDA_MINOR}.0" > /usr/local/cuda/version.txt

# Install Required Ubuntu Packages
RUN apt-get update && apt-get install --no-install-recommends -y iputils-ping \
    build-essential gdb wget less udev zstd sudo libgomp1 libswscale-dev \
    cmake git libgtk2.0-dev pkg-config libavcodec-dev libavformat-dev \
    libtbb2 libtbb-dev libjpeg-dev libpng-dev libtiff-dev tzdata curl net-tools \
    yasm libatlas-base-dev gfortran libpq-dev libavutil-dev libpostproc-dev \
<<<<<<< HEAD
    libxine2-dev libglew-dev libtiff5-dev zlib1g-dev cowsay locales usbutils \
    libeigen3-dev python3-dev python3-pip python3-numpy libx11-dev xauth \
=======
    libxine2-dev libglew-dev libtiff5-dev zlib1g-dev cowsay locales \
    libeigen3-dev python3-dev python3-pip python3-numpy libx11-dev tzdata \
>>>>>>> 58333a45
    libboost-all-dev valgrind doxygen graphviz htop nano fortune fortunes

# Install Required Python Packages
RUN python3 -m pip install numpy opencv-python pyopengl

# Set Timezone
RUN echo "${TZ}" > /etc/localtime && \
    echo "${TZ}" > /etc/timezone

# Install gcc/g++
RUN apt-get install  --no-install-recommends -y \
    gcc-10 g++-10 && \
    rm -rf /var/lib/apt/lists/* && \
    update-alternatives --install /usr/bin/gcc gcc /usr/bin/gcc-10 100 --slave /usr/bin/g++ \
    g++ /usr/bin/g++-10 --slave /usr/bin/gcov gcov /usr/bin/gcov-10

# Install CMake
COPY install-cmake.sh /tmp/
RUN if [ "${CMAKE_VERSION}" != "none" ]; then \
        chmod +x /tmp/install-cmake.sh && /tmp/install-cmake.sh ${CMAKE_VERSION}; \
    fi && \
    rm -f /tmp/install-cmake.sh

# Set Working Directory
WORKDIR /opt

# Install ZED SDK
RUN wget -q -O ZED_SDK_Linux_Ubuntu${UBUNTU_MAJOR}.run \
    https://download.stereolabs.com/zedsdk/${ZED_MAJOR}.${ZED_MINOR}/cu${CUDA_MAJOR}${CUDA_MINOR%.*}/ubuntu${UBUNTU_MAJOR} && \
    chmod +x ZED_SDK_Linux_Ubuntu${UBUNTU_MAJOR}.run ; ./ZED_SDK_Linux_Ubuntu${UBUNTU_MAJOR}.run silent skip_cuda && \
    ln -sf /lib/x86_64-linux-gnu/libusb-1.0.so.0 /usr/lib/x86_64-linux-gnu/libusb-1.0.so && \
    rm ZED_SDK_Linux_Ubuntu${UBUNTU_MAJOR}.run && \
    rm -rf /var/lib/apt/lists/* && \
    mkdir -p /root/Documents/ZED/

# Install OpenCV
RUN git clone --depth 1 --branch ${OPENCV_VERSION} https://github.com/opencv/opencv.git && \
    git clone --depth 1 --branch ${OPENCV_VERSION} https://github.com/opencv/opencv_contrib.git && \
    mkdir opencv/build && cd opencv/build && \
    cmake \
    -D CMAKE_BUILD_TYPE=RELEASE \
    -D CMAKE_INSTALL_PREFIX=/usr/local \
    -D INSTALL_PYTHON_EXAMPLES=OFF \
    -D INSTALL_C_EXAMPLES=OFF \
    -D BUILD_SHARED_LIBS=OFF \
    -D WITH_CSTRIPES=ON \
    -D WITH_OPENCL=ON \
    -D WITH_CUDA=ON \
    -D WITH_CUDNN=ON \
    -D OPENCV_DNN_CUDA=ON \
    -D ENABLE_FAST_MATH=1 \
    -D CUDA_FAST_MATH=1 \
    -D CUDA_ARCH_BIN=7.0 \
    -D WITH_TBB=ON \
    -D WITH_OPENMP=ON \
    -D WITH_IPP=ON \
    -D WITH_CUBLAS=1 \
    -D WITH_FFMPEG=ON \
    -D OPENCV_EXTRA_MODULES_PATH=/opt/opencv_contrib/modules/aruco \
    -D OPENCV_EXTRA_MODULES_PATH=/opt/opencv_contrib/modules/cudev \
    -D HAVE_opencv_python3=ON .. && \
    cat /proc/cpuinfo | grep "processor" | wc -l | xargs make -j && \
    make install && ldconfig && \
    cd ../.. && \
    rm -rf opencv_contrib && rm -rf opencv

# Install Quill from Source
RUN git clone --depth 1 --branch ${QUILL_VERSION} http://github.com/odygrd/quill.git && \
    mkdir quill/build && \
    cd quill/build && \
    cmake .. && \
    make && \
    make install && \
    cd ../.. && \
    rm -rf quill

# Install Google Test from Source
RUN git clone --depth 1 --branch ${GTEST_VERSION} https://github.com/google/googletest.git && \
    mkdir googletest/build && \
    cd googletest/build && \
    cmake .. && \
    make && \
    make install && \
    cd ../.. && \
    rm -rf googletest

# Enable Make Threads
RUN echo 'export MAKEFLAGS=-j$(($(grep -c "^processor" /proc/cpuinfo) - 1))' >> /root/.bashrc

# Fix Perl Locale Error
RUN sed -i '/en_US.UTF-8/s/^# //g' /etc/locale.gen && locale-gen
ENV LANG en_US.UTF-8  
ENV LANGUAGE en_US:en  
ENV LC_ALL en_US.UTF-8  

# Enable Cowsay.
RUN echo '/usr/games/fortune | /usr/games/cowsay -f `ls /workspaces/Autonomy_Software/data/Cowsay_Cows/*.cow | shuf -n 1`' >> /root/.bashrc

# Clone Autonomy Software Repository
RUN git clone --recurse-submodules -j8 https://github.com/MissouriMRDT/Autonomy_Software.git

# Set Working Directory
WORKDIR /opt/Autonomy_Software/<|MERGE_RESOLUTION|>--- conflicted
+++ resolved
@@ -41,16 +41,11 @@
 # Install Required Ubuntu Packages
 RUN apt-get update && apt-get install --no-install-recommends -y iputils-ping \
     build-essential gdb wget less udev zstd sudo libgomp1 libswscale-dev \
-    cmake git libgtk2.0-dev pkg-config libavcodec-dev libavformat-dev \
+    cmake git libgtk2.0-dev pkg-config libavcodec-dev libavformat-dev tzdata \
     libtbb2 libtbb-dev libjpeg-dev libpng-dev libtiff-dev tzdata curl net-tools \
     yasm libatlas-base-dev gfortran libpq-dev libavutil-dev libpostproc-dev \
-<<<<<<< HEAD
     libxine2-dev libglew-dev libtiff5-dev zlib1g-dev cowsay locales usbutils \
     libeigen3-dev python3-dev python3-pip python3-numpy libx11-dev xauth \
-=======
-    libxine2-dev libglew-dev libtiff5-dev zlib1g-dev cowsay locales \
-    libeigen3-dev python3-dev python3-pip python3-numpy libx11-dev tzdata \
->>>>>>> 58333a45
     libboost-all-dev valgrind doxygen graphviz htop nano fortune fortunes
 
 # Install Required Python Packages
