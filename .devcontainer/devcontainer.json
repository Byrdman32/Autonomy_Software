--- conflicted
+++ resolved
@@ -9,19 +9,12 @@
 		// "-e DISPLAY", // Makes DISPLAY environment variable available in the container.
 		// "-v /tmp/.X11-unix:/tmp/.X11-unix" // Required for container to access display.
 	],
-<<<<<<< HEAD
-	// "image": "",
-	"build": {
-		"dockerfile": "Dockerfile"
-	},
-=======
 	"image": "missourimrdt/autonomy_software:zed4.0-cuda11.4-opencv4.7.0-ubuntu20.04",
 	//	"image": "missourimrdt/autonomy_software:zed4.0-cuda11.4-opencv4.7.0-jp5.1.1",
 	//	"build": {
 	//		"dockerfile": "Dockerfile_Ubuntu"
 	//		"dockerfile": "Dockerfile_JetPack"
 	//	},
->>>>>>> 5eb7fd04
 	// Features to add to the dev container. More info: https://containers.dev/features.
 	// "features": {},
 	// Use 'forwardPorts' to make a list of ports inside the container available locally.
