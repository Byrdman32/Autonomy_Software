--- conflicted
+++ resolved
@@ -30,13 +30,8 @@
     "image": "ghcr.io/missourimrdt/autonomy-jammy:2024-02-27-00-06-07",
     // "image": "ghcr.io/missourimrdt/autonomy-jetpack:latest",
     // "build": {
-<<<<<<< HEAD
     //     // "dockerfile": "Dockerfile_Jammy"
     //     // "dockerfile": "Dockerfile_JetPack"
-=======
-    // "dockerfile": "Dockerfile_Jammy"
-    // "dockerfile": "Dockerfile_JetPack"
->>>>>>> 26e64e45
     // },
     // Features to add to the dev container. More info: https://containers.dev/features.
     // "features": {},
