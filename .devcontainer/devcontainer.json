--- conflicted
+++ resolved
@@ -9,21 +9,12 @@
         "-e DISPLAY", // Makes DISPLAY environment variable available in the container.
         // "-v /tmp/.X11-unix:/tmp/.X11-unix" // Required for container to access display.
     ],
-<<<<<<< HEAD
-    // "image": "ghcr.io/missourimrdt/autonomy-ubuntu:2023-07-16",
-    // "image": "ghcr.io/missourimrdt/autonomy-jetpack:2023-07-15",
-    "build": {
-        "dockerfile": "Dockerfile_Ubuntu"
-        // "dockerfile": "Dockerfile_JetPack"
-    },
-=======
     "image": "ghcr.io/missourimrdt/autonomy-ubuntu:2023-07-23-rev2",
     // "image": "ghcr.io/missourimrdt/autonomy-jetpack:2023-07-23-rev3",
     // "build": {
     // "dockerfile": "Dockerfile_Ubuntu"
     // "dockerfile": "Dockerfile_JetPack"
     // },
->>>>>>> 55346474
     // Features to add to the dev container. More info: https://containers.dev/features.
     // "features": {},
     // Use 'forwardPorts' to make a list of ports inside the container available locally.
@@ -58,7 +49,9 @@
                 "editor.tabSize": 4,
                 "editor.insertSpaces": true,
                 "editor.detectIndentation": false,
-                "editor.rulers": [150],
+                "editor.rulers": [
+                    150
+                ],
                 "search.exclude": {
                     "**/docs": true
                 },
@@ -73,9 +66,6 @@
                     "/usr/local/zed/include",
                     "/usr/local/zed/include/**",
                     "/usr/local/cuda-11.4/include",
-<<<<<<< HEAD
-                    "/usr/local/cuda-11.4/include/**"
-=======
                     "/usr/local/cuda-11.4/include/**",
                     "/usr/local/include/quill/",
                     "/usr/local/include/quill/**",
@@ -83,7 +73,6 @@
                     "/usr/local/include/gmock/**",
                     "/usr/local/include/gtest/",
                     "/usr/local/include/gtest/**"
->>>>>>> 55346474
                 ],
                 // CMAKE extension settings.
                 "cmake.configureOnOpen": false,
