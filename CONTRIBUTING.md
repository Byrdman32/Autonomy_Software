\page md_CONTRIBUTING Contributing Guide

# Contributing to Autonomy Software

## 📋 Overview

Thank you for considering contributing to Autonomy Software! This guide will help you report bugs, suggest enhancements, and follow our code style and conventions.

---

## 🐛 Reporting Bugs

### 🔍 Before Submitting a Bug Report

To help us fix potential bugs quickly, please ensure the following:

- **Use the latest version** of the software.
- **Verify** that the issue is a bug and not an error on your side (e.g., incompatible environment components/versions). Check the [documentation](https://missourimrdt.github.io/Autonomy_Software/) for guidance.
- **Search** the [bug tracker](https://github.com/MissouriMRDT/Autonomy_Software/issues) to see if the issue has already been reported or solved.
- **Collect relevant information** such as:
  - Backtrace (if applicable)
  - OS, Platform, and Version
  - Steps to reliably reproduce the issue

### ✍️ Submitting a Good Bug Report

To submit a bug report:

1. **Open a new [Issue](https://github.com/MissouriMRDT/Autonomy_Software/issues/new)** on GitHub.
2. **Describe the expected behavior** and **the actual behavior**.
3. **Provide detailed reproduction steps**, including code snippets where possible.
4. **Include any gathered information** (backtrace, OS, platform, version).

Good bug reports help us isolate the problem faster and improve the software more efficiently.

---

## 💡 Suggesting Enhancements

### 🔍 Before Submitting an Enhancement Suggestion

- **Ensure you are using the latest version** of the software.
- **Check the [documentation](https://missourimrdt.github.io/Autonomy_Software/)** to see if the feature already exists.
- **Search the [issue tracker](https://github.com/MissouriMRDT/Autonomy_Software/issues)** to see if someone has already suggested a similar enhancement.

### ✍️ Submitting a Good Enhancement Suggestion

To submit an enhancement suggestion:

1. **Open a new [Issue](https://github.com/MissouriMRDT/Autonomy_Software/issues)** on GitHub.
2. **Use a clear, descriptive title**.
3. **Provide a step-by-step description** of your suggested enhancement.
4. **Explain the current behavior** and **describe the expected behavior**, including why the change is beneficial.

---

## 💾 Commit Messages

### Guidelines

- Keep commit messages under **50 characters**.
- Always include a reference to the relevant issue number in the format: `#<issue num>`.

Example:
```
fix: Resolve crash in navigation state machine #42
```

---

## 🔄 Pull Requests

### Guidelines

- Keep pull request titles under **50 characters**.
- Include a detailed description of the changes made.
- Use `closed #<issue num>` in the description to link the pull request to a specific issue.

Example:
```
Closed #42: Fixed crash in the navigation state machine by adjusting state transitions.
```

### Automatic Review Assignment

Once a pull request is opened, it will be automatically assigned to a member of the [software review](https://github.com/orgs/MissouriMRDT/teams/software-review) team for review. This ensures that every contribution receives prompt feedback and aligns with the project guidelines.

---

## 🛑 Marking Issues in Code

To mark sections of code for later review, we use keywords that can be compiled into a to-do list in the TODO extension tab. Here's a list of commonly used keywords:

- `// * @todo` or `// @todo` – Marks sections of code for future implementation.
- `// TODO:` – Generic to-do items.
- `// BUG:` – Known issues or bugs.
- `// HACK:` – Temporary workarounds that need improvement.
- `// FIXME:` – Sections of code that are broken and need fixing.
- `// LEAD:` – Important notes for review by team leads.
- `// ISSUE NOTE:` – Problematic code that needs attention.
- `// TEST:` – Indicates areas that require testing.

You can also use checklist-style comments:
- `// [ ]` – Unchecked to-do item.
- `// [x]` – Checked to-do item.

---

---

## 🎨 Style Guide

### 🔢 Signed and Unsigned Types

The following tables outline the naming conventions for signed and unsigned types:

#### Signed Types

| Type              | Prefix | Example                          |
|-------------------|--------|----------------------------------|
| Signed Integer    | `n`    | `int nExampleSignedInteger`      |
| Signed Long       | `l`    | `long lExampleSignedLong`        |
| Signed Short      | `s`    | `short sExampleSignedShort`      |
| Signed Float      | `f`    | `float fExampleSignedFloat`      |
| Signed Double     | `d`    | `double dExampleSignedDouble`    |

#### Unsigned Types

| Type               | Prefix | Example                           |
|--------------------|--------|-----------------------------------|
| Unsigned Char      | `uc`   | `unsigned char ucExampleUnsignedChar` |
| Unsigned Integer   | `un`   | `unsigned int unExampleUnsignedInteger` |
| Unsigned Long      | `ul`   | `unsigned long ulExampleUnsignedLong` |
| Unsigned Short     | `us`   | `unsigned short usExampleUnsignedShort` |
| Unsigned Float     | `uf`   | `unsigned float ufExampleUnsignedFloat` |
| Unsigned Double    | `ud`   | `unsigned double udExampleUnsignedDouble` |

---

### 📚 Other Types

The table below lists various other common types and their corresponding prefixes:

| Type                | Prefix  | Example                                |
|---------------------|---------|----------------------------------------|
| Boolean             | `b`     | `bool bExampleBoolean`                 |
| Character           | `c`     | `char cExampleCharacter`               |
| Vector              | `v`     | `vector<int> vExampleVector`           |
| Array               | `a`     | `int aExampleArray[4]`                 |
| Deque               | `dq`    | `deque dqExampleDeque`                 |
| Queue               | `q`     | `queue<int> qExampleQueue`             |
| Iterator            | `it`    | `iterator itExampleIterator`           |
| String              | `sz`    | `string szExampleString`               |
| Pointer             | `p`     | `string* pExamplePointer`              |
| Enum                | `e`     | `ExampleEnum::eExampleUseOfEnum`       |
| Time                | `tm`    | `time_t tmExampleUseOfTime`            |
| Template            | `t`     | `T tExampleUseOfTemplateType`          |
| Size                | `si`    | `size_t siExampleUseOfSize`            |
| Tuple               | `tp`    | `tuple tpExampleUseOfTuple`            |
| STD Type            | `std`   | `memory_order stdExampleUseOfMemoryOrder` |
| Thread              | `th`    | `jthread thExampleUseOfThread`         |
| Mutex               | `mu`    | `mutex muExampleUseOfMutex`            |
| Lock                | `lk`    | `lock lkExampleUseOfLock`              |
| Condition Variable  | `cd`    | `condition_variable cdExampleUseOfConditionVariable` |
| Struct              | `st`    | `StructName stExampleUseOfStruct`      |
| Future              | `fu`    | `future<void> fuExampleUseOfFuture`    |
| Promise             | `pm`    | `promise<void> pmExampleUseOfPromise`  |
| Unordered Map       | `um`    | `unordered_map<int, int> umExampleUseOfUnorderedMap` |

---

### 🧩 External Types

External libraries and their corresponding type prefixes are listed below:

| Library        | Prefix | Example                                      |
|----------------|--------|----------------------------------------------|
| OpenCV         | `cv`   | `cv::Mat cvExampleMat`                       |
| ZED SDK        | `sl`   | `sl::Mat slExampleZedMat`                    |
| Quill          | `q`    | `quill::Config qConfig`                      |
| GeographicLib  | `ge`   | `GeographicLib::Geodesic geExampleGeographicType` |
| Tensorflow     | `tf`   | `tflite::Interpreter tfExampleTensorflowType` |
| Libedgetpu     | `tpu`  | `edgetpu::EdgeTpuManager tpuExampleEdgeTPUType` |
| WebRTC         | `rtc`  | `rtc::PeerConnection rtcExampleRTCType` |
<<<<<<< HEAD
| JSON         | `jsn`  | `nlohmann::json jsnExampleJSONType`   |
| FFMPEG       | `av`   | `AVPacket avExampleFFMPEGPacket` |
=======
| JSON           | `jsn`  | `nlohmann::json jsnExampleJSONType` |
| FFMPEG         | `av`   | `AVPacket avExampleFFMPEGPacket` |
>>>>>>> 47373180

---

### 🔠 Macro Names

Macros should be in all caps using underscores to separate words. They should be detailed enough to not require an additional comment.

Example:
```c
#define ARUCO_DEBUG_PRINTS false
#define AUTONOMY_MAJOR_VERSION 24
```

---

### 📐 Function Names

Functions should use PascalCase for names. Use detailed names and include a Doxygen comment.

Example:
```cpp
/* Type: `/**` and then <enter> to start doxygen comment block */
void InitializeSensor();
```

---

### 🏷️ Class and Struct Names

Classes and structs should use PascalCase for names. Use short, descriptive names, and include a Doxygen comment.

Example for a class:

```cpp
/* Type: `/**` and then <enter> to start doxygen comment block */
class SensorManager {
  // class implementation
};

```

---

## 👥 Join the Team

Do you attend Missouri University of Science and Technology? Are you interested in contributing to the Mars Rover Design Team and working on autonomy software? Head to [https://design.mst.edu](https://design.mst.edu) to learn how to join us today!<|MERGE_RESOLUTION|>--- conflicted
+++ resolved
@@ -182,13 +182,8 @@
 | Tensorflow     | `tf`   | `tflite::Interpreter tfExampleTensorflowType` |
 | Libedgetpu     | `tpu`  | `edgetpu::EdgeTpuManager tpuExampleEdgeTPUType` |
 | WebRTC         | `rtc`  | `rtc::PeerConnection rtcExampleRTCType` |
-<<<<<<< HEAD
-| JSON         | `jsn`  | `nlohmann::json jsnExampleJSONType`   |
-| FFMPEG       | `av`   | `AVPacket avExampleFFMPEGPacket` |
-=======
 | JSON           | `jsn`  | `nlohmann::json jsnExampleJSONType` |
 | FFMPEG         | `av`   | `AVPacket avExampleFFMPEGPacket` |
->>>>>>> 47373180
 
 ---
 
