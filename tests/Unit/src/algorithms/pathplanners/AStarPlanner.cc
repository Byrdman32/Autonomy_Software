/******************************************************************************
 * @brief Unit test for AStar algorithm class.
 *
 * @file AStarPlanner.cc
 * @author Kai Shafe (kasq5m@umsystem.edu)
 * @date 2024-4-28
 *
 * @copyright Copyright Mars Rover Design Team 2024 - All Rights Reserved
 ******************************************************************************/

#include "../../../../../src/algorithms/planners/AStar.h"
#include "../../../../TestingBase.hh"

/// \cond
#include <array>
#include <chrono>
#include <gtest/gtest.h>

/// \endcond

/******************************************************************************
 * @brief Unit Test Class for the AStar Planner
 *
 * @author Eli Byrd (edbgkk@mst.edu)
 * @date 2025-01-09
 ******************************************************************************/
class AStarPlannerTests : public TestingBase<AStarPlannerTests>
{
    private:
        // Please note that any functions or variables must be declared as protected or public
        // for the tests to be able to directly access them.

    protected:
        // This is where you can declare variables that are used in multiple tests.
        // Just do any setup or teardown in the SetUp and TearDown methods respectively.

    public:
        /******************************************************************************
         * @brief Construct a new AStarPlannerTests object.
         *
         * @author Eli Byrd (edbgkk@mst.edu)
         * @date 2025-01-09
         ******************************************************************************/
        AStarPlannerTests() { SetUp(); }

        /******************************************************************************
         * @brief Destroy the AStarPlannerTests object.
         *
         * @author Eli Byrd (edbgkk@mst.edu)
         * @date 2025-01-09
         ******************************************************************************/
        ~AStarPlannerTests() { TearDown(); }

        /******************************************************************************
         * @brief Setup the AStarPlannerTests object.
         *
         * @author Eli Byrd (edbgkk@mst.edu)
         * @date 2025-01-09
         ******************************************************************************/
        void SetUp() override
        {
            // Call the base setup method. This initializes the loggers and RoveComm instances.
            RequiredSetup();
        }

        /******************************************************************************
         * @brief Teardown the AStarPlannerTests object.
         *
         * @author Eli Byrd (edbgkk@mst.edu)
         * @date 2025-01-09
         ******************************************************************************/
        void TearDown() override
        {
            // Call the base teardown method. This stops the RoveComm instances and loggers.
            RequiredTeardown();
        }
};

/******************************************************************************
 * @brief Check that AStar doesn't leak any memory.
 *
 *
 * @author Kai Shafe (kasq5m@umsystem.edu)
 * @date 2024-04-28
 ******************************************************************************/
TEST_F(AStarPlannerTests, DoesNotLeak)
{
    // Create a new AStar object.
    pathplanners::AStar* pAStar = new pathplanners::AStar();
    // Delete object.
    delete pAStar;
    // Point to null.
    pAStar = nullptr;
}

/******************************************************************************
 * @brief This should fail when the --check_for_leaks command line flag is specified.
 *
 *
 * @author Kai Shafe (kasq5m@umsystem.edu)
 * @date 2024-04-28
 ******************************************************************************/
TEST_F(AStarPlannerTests, Leaks)
{
    // Create a new AStar object.
    pathplanners::AStar* pAStar = new pathplanners::AStar();
    EXPECT_TRUE(pAStar != nullptr);
}

/******************************************************************************
<<<<<<< HEAD
=======
 * @brief Test ASTAR boundary point functionality.
 *
 *
 * @author Kai Shafe (kasq5m@umsystem.edu)
 * @date 2024-04-28
 ******************************************************************************/
TEST_F(AStarPlannerTests, BoundaryPoint)
{
    // Create a new AStar object.
    pathplanners::AStar* pAStar = new pathplanners::AStar();

    // Initialize start coordinate in AStar object.
    geoops::UTMCoordinate stStartCoord = geoops::UTMCoordinate(50.0, 50.0);
    pAStar->SetStartCoordinate(stStartCoord);

    size_t siTestValuesLength = 4;

    // Initialize array with coordinates external to the AStar search grid.
    const geoops::UTMCoordinate aOutsideCoordinates[siTestValuesLength] = {geoops::UTMCoordinate(50.0, 65.0, 15),
                                                                           geoops::UTMCoordinate(65.0, 50.0, 15),
                                                                           geoops::UTMCoordinate(50.0, 35.0, 15),
                                                                           geoops::UTMCoordinate(35.0, 50.0, 15)};

    // Initialize array with coordinates internal to the AStar search grid.
    const geoops::UTMCoordinate aInsideCoordinates[siTestValuesLength] = {geoops::UTMCoordinate(50.0, 55.0, 15),
                                                                          geoops::UTMCoordinate(55.0, 50.0, 15),
                                                                          geoops::UTMCoordinate(50.0, 45.0, 15),
                                                                          geoops::UTMCoordinate(45.0, 50.0, 15)};

    //  Initialize array with corner coordinates on the boundary.
    const geoops::UTMCoordinate aCornerCoordinates[siTestValuesLength] = {geoops::UTMCoordinate(60.0, 60.0, 15),
                                                                          geoops::UTMCoordinate(60.0, 40.0, 15),
                                                                          geoops::UTMCoordinate(40.0, 40.0, 15),
                                                                          geoops::UTMCoordinate(40.0, 60.0, 15)};
    // Initialize arrays with correct bounded values
    const geoops::UTMCoordinate aExpectedCoordinates[siTestValuesLength] = {geoops::UTMCoordinate(50.0, 60.0, 15),
                                                                            geoops::UTMCoordinate(60.0, 50.0, 15),
                                                                            geoops::UTMCoordinate(50.0, 40.0, 15),
                                                                            geoops::UTMCoordinate(40.0, 50.0, 15)};

    geoops::UTMCoordinate aOutsideBounded[siTestValuesLength];
    geoops::UTMCoordinate aInsideBounded[siTestValuesLength];
    geoops::UTMCoordinate aCornerBounded[siTestValuesLength];

    // Loop through each outside coordinate and compare inputs and outputs.
    for (size_t siIter = 0; siIter < siTestValuesLength; siIter++)
    {
        // Calculate Bounded coordinates
        aOutsideBounded[siIter] = pAStar->FindNearestBoundaryPoint(aOutsideCoordinates[siIter]);

        // Validate that the bounded coordinate matches the expected.
        EXPECT_NEAR(aOutsideBounded[siIter].dEasting, aExpectedCoordinates[siIter].dEasting, 0.1);
        EXPECT_NEAR(aOutsideBounded[siIter].dNorthing, aExpectedCoordinates[siIter].dNorthing, 0.1);
    }

    // Loop through each inside coordinate and validate no change.
    for (size_t siIter = 0; siIter < siTestValuesLength; siIter++)
    {
        // Calculate coordinate.
        aInsideBounded[siIter] = pAStar->FindNearestBoundaryPoint(aInsideCoordinates[siIter]);

        // Check that the output values are the same as the input values.
        EXPECT_NEAR(aInsideBounded[siIter].dEasting, aInsideCoordinates[siIter].dEasting, 0.1);
        EXPECT_NEAR(aInsideBounded[siIter].dNorthing, aInsideCoordinates[siIter].dNorthing, 0.1);
    }

    // Loop through each corner coordinate and validate no change.
    for (size_t siIter = 0; siIter < siTestValuesLength; siIter++)
    {
        // Calculate coordinate.
        aCornerBounded[siIter] = pAStar->FindNearestBoundaryPoint(aCornerCoordinates[siIter]);

        // Check that the output values are the same as the input values.
        EXPECT_NEAR(aCornerCoordinates[siIter].dEasting, aCornerBounded[siIter].dEasting, 0.1);
        EXPECT_NEAR(aCornerCoordinates[siIter].dNorthing, aCornerBounded[siIter].dNorthing, 0.1);
    }

    // Delete object.
    delete pAStar;
    // Point to null.
    pAStar = nullptr;
}

/******************************************************************************
 * @brief Test AStar Rounding coordinate functionality.
 *
 *
 * @author Kai Shafe (kasq5m@umsystem.edu)
 * @date 2024-04-28
 ******************************************************************************/
TEST_F(AStarPlannerTests, RoundCoordinate)
{
    /// Create a new AStar object.
    pathplanners::AStar* pAStar = new pathplanners::AStar();

    size_t siTestValuesLength   = 4;

    // Initialize array with coordinates to round.
    const geoops::UTMCoordinate aOriginalCoordinates[siTestValuesLength] = {geoops::UTMCoordinate(50.23, 68.16, 15),
                                                                            geoops::UTMCoordinate(13.24, 13.26, 15),
                                                                            geoops::UTMCoordinate(99.76, 99.74, 15),
                                                                            geoops::UTMCoordinate(60.11, 83.23, 15)};

    // Initialize arrays with correct rounded values.
    const geoops::UTMCoordinate aExpectedCoordinates[siTestValuesLength] = {geoops::UTMCoordinate(50.0, 68.0, 15),
                                                                            geoops::UTMCoordinate(13.0, 13.5, 15),
                                                                            geoops::UTMCoordinate(100.0, 99.5, 15),
                                                                            geoops::UTMCoordinate(60.0, 83.0, 15)};

    // Loop through each coordinate and compare inputs and outputs.
    for (size_t siIter = 0; siIter < siTestValuesLength; siIter++)
    {
        // Calculate rounded coordinate.
        geoops::UTMCoordinate stRounded = pAStar->RoundUTMCoordinate(aOriginalCoordinates[siIter]);

        // Validate that the bounded coordinate matches the expected.
        EXPECT_NEAR(stRounded.dEasting, aExpectedCoordinates[siIter].dEasting, 0.1);
        EXPECT_NEAR(stRounded.dNorthing, aExpectedCoordinates[siIter].dNorthing, 0.1);
    }

    // Delete object.
    delete pAStar;
    // Point to null.
    pAStar = nullptr;
}

/******************************************************************************
 * @brief Test AStar path construction functionality.
 *
 *
 * @author Kai Shafe (kasq5m@umsystem.edu)
 * @date 2024-04-28
 ******************************************************************************/
TEST_F(AStarPlannerTests, ConstructPath)
{
    /// Create a new AStar object.
    pathplanners::AStar* pAStar = new pathplanners::AStar();

    size_t siTestValuesLength   = 5;

    // Create coordinates for AStarNode objects.
    const geoops::UTMCoordinate aOriginalCoordinates[siTestValuesLength] = {geoops::UTMCoordinate(50.0, 50.0, 15),
                                                                            geoops::UTMCoordinate(50.5, 50.5, 15),
                                                                            geoops::UTMCoordinate(51.0, 51.0, 15),
                                                                            geoops::UTMCoordinate(51.5, 51.5, 15),
                                                                            geoops::UTMCoordinate(52.0, 52.0, 15)};

    // Create nodes and set the node's parent to the previous element in the array.
    pathplanners::nodes::AStarNode aOriginalNodes[siTestValuesLength];
    aOriginalNodes[0] = pathplanners::nodes::AStarNode(nullptr, aOriginalCoordinates[0]);
    for (size_t siIter = 1; siIter < siTestValuesLength; siIter++)
    {
        std::shared_ptr pParentNode = std::make_shared<pathplanners::nodes::AStarNode>(aOriginalNodes[siIter - 1]);
        aOriginalNodes[siIter]      = pathplanners::nodes::AStarNode(pParentNode, aOriginalCoordinates[siIter]);
    }

    // Construct coordinate vector with ConstructPath().
    pAStar->ConstructPath(aOriginalNodes[siTestValuesLength - 1]);

    const std::vector<geoops::UTMCoordinate> vReturnedPath = pAStar->GetPath();

    // Loop through each coordinate and compare original with expected.
    for (int siIter = 0; siIter < siTestValuesLength; siIter++)
    {
        // Validate that the returned path coordinate matches the original.
        EXPECT_NEAR(aOriginalCoordinates[siIter].dEasting, vReturnedPath[siIter].dEasting, 0.1);
        EXPECT_NEAR(aOriginalCoordinates[siIter].dNorthing, vReturnedPath[siIter].dNorthing, 0.1);
    }

    // Delete object.
    delete pAStar;
    // Point to null.
    pAStar = nullptr;
}

/******************************************************************************
>>>>>>> 06764cf7
 * @brief Test AStar path planning functionality.
 *
 *
 * @author Kai Shafe (kasq5m@umsystem.edu)
 * @date 2024-04-28
 ******************************************************************************/
TEST_F(AStarPlannerTests, PlanAvoidancePath)
{
    // Create a new AStar object.
    pathplanners::AStar* pAStar = new pathplanners::AStar();

    size_t siTestValuesLength   = 8;

    // Create start coordinate for AStar.
    const double dEastingStart          = 608120.0;
    const double dNorthingStart         = 4201140.0;
    const geoops::UTMCoordinate stStart = geoops::UTMCoordinate(dEastingStart, dNorthingStart, 15);

    // Create goal coordinates for AStar.
    const geoops::UTMCoordinate aGoalCoordinates[siTestValuesLength] = {
        geoops::UTMCoordinate(dEastingStart, dNorthingStart + constants::ASTAR_MAXIMUM_SEARCH_GRID, 15),                                           // N
        geoops::UTMCoordinate(dEastingStart + constants::ASTAR_MAXIMUM_SEARCH_GRID, dNorthingStart, 15),                                           // E
        geoops::UTMCoordinate(dEastingStart, dNorthingStart - constants::ASTAR_MAXIMUM_SEARCH_GRID, 15),                                           // S
        geoops::UTMCoordinate(dEastingStart - constants::ASTAR_MAXIMUM_SEARCH_GRID, dNorthingStart, 15),                                           // W
        geoops::UTMCoordinate(dEastingStart + constants::ASTAR_MAXIMUM_SEARCH_GRID, dNorthingStart + constants::ASTAR_MAXIMUM_SEARCH_GRID, 15),    // NE
        geoops::UTMCoordinate(dEastingStart + constants::ASTAR_MAXIMUM_SEARCH_GRID, dNorthingStart - constants::ASTAR_MAXIMUM_SEARCH_GRID, 15),    // SE
        geoops::UTMCoordinate(dEastingStart - constants::ASTAR_MAXIMUM_SEARCH_GRID, dNorthingStart - constants::ASTAR_MAXIMUM_SEARCH_GRID, 15),    // SW
        geoops::UTMCoordinate(dEastingStart - constants::ASTAR_MAXIMUM_SEARCH_GRID, dNorthingStart + constants::ASTAR_MAXIMUM_SEARCH_GRID, 15)     // NW
    };

    // Compare output paths with expected paths.
    for (size_t siIter = 0; siIter < siTestValuesLength; siIter++)
    {
        // Generate a path for this goal.
        std::vector<geoops::UTMCoordinate> vReturnedPath = pAStar->PlanAvoidancePath(stStart, aGoalCoordinates[siIter]);

        // Validate that each node is separated by a valid distance.
        // (no more than a node size difference between each coordinate value).
        for (size_t siPathIter = 1; siPathIter < vReturnedPath.size(); siPathIter++)
        {
            bool bValidNodeDistance = std::abs(vReturnedPath[siPathIter - 1].dEasting - vReturnedPath[siPathIter].dEasting) <= constants::ASTAR_NODE_SIZE;
            bValidNodeDistance =
                bValidNodeDistance && std::abs(vReturnedPath[siPathIter - 1].dNorthing - vReturnedPath[siPathIter].dNorthing) <= constants::ASTAR_NODE_SIZE;

            EXPECT_TRUE(bValidNodeDistance);
        }

        // Validate start coordinate.
        EXPECT_NEAR(stStart.dEasting, vReturnedPath[0].dEasting, 0.1);
        EXPECT_NEAR(stStart.dNorthing, vReturnedPath[0].dNorthing, 0.1);

        // Validate end coordinate.
        EXPECT_NEAR(aGoalCoordinates[siIter].dEasting, vReturnedPath.back().dEasting, 0.1);
        EXPECT_NEAR(aGoalCoordinates[siIter].dNorthing, vReturnedPath.back().dNorthing, 0.1);
    }

    // Cleanup.
    delete pAStar;
    pAStar = nullptr;
}

/******************************************************************************
 * @brief Test AStar obstacle initialization.
 *
 *
 * @author Kai Shafe (kasq5m@umsystem.edu)
 * @date 2024-09-15
 ******************************************************************************/
TEST_F(AStarPlannerTests, ObstacleInitialization)
{
    // Create a new AStar object.
    pathplanners::AStar* pAStar = new pathplanners::AStar();

    // Create obstacle for AStar initialization.
    const geoops::UTMCoordinate stObstacleCenter   = geoops::UTMCoordinate(608120, 4201140, 15);
    const double dObstacleSize                     = 3 * constants::ASTAR_NODE_SIZE;
    const pathplanners::AStar::Obstacle stObstacle = {stObstacleCenter, dObstacleSize};

    // Add obstacle to AStar.
    pAStar->AddObstacle(stObstacle);

    // Validate obstacle exists within AStar.
    std::vector<pathplanners::AStar::Obstacle> vReturnVector = pAStar->GetObstacleData();
    EXPECT_NEAR(stObstacle.stCenterPoint.dEasting, vReturnVector[0].stCenterPoint.dEasting, 0.1);
    EXPECT_NEAR(stObstacle.stCenterPoint.dNorthing, vReturnVector[0].stCenterPoint.dNorthing, 0.1);
    EXPECT_NEAR(stObstacle.dRadius, vReturnVector[0].dRadius, 0.1);

    // Create obstacle vector for AStar re-initialization.
    std::vector<pathplanners::AStar::Obstacle> vObstacles;
    const geoops::UTMCoordinate stObstacle2Center   = geoops::UTMCoordinate(608100, 4201100, 15);
    const double dObstacle2Size                     = 2 * constants::ASTAR_NODE_SIZE;
    const pathplanners::AStar::Obstacle stObstacle2 = {stObstacle2Center, dObstacle2Size};
    vObstacles.emplace_back(stObstacle);
    vObstacles.emplace_back(stObstacle2);

    // Reset obstacles within AStar.
    pAStar->UpdateObstacleData(vObstacles, true);

    // Validate obstacles exist within AStar.
    vReturnVector       = pAStar->GetObstacleData();
    size_t siVectorSize = vReturnVector.size();
    for (size_t siCounter = 0; siCounter < siVectorSize; siCounter++)
    {
        EXPECT_NEAR(vObstacles[siCounter].stCenterPoint.dEasting, vReturnVector[siCounter].stCenterPoint.dEasting, 0.1);
        EXPECT_NEAR(vObstacles[siCounter].stCenterPoint.dNorthing, vReturnVector[siCounter].stCenterPoint.dNorthing, 0.1);
        EXPECT_NEAR(vObstacles[siCounter].dRadius, vReturnVector[siCounter].dRadius, 0.1);
    }

    // Cleanup.
    delete pAStar;
    pAStar = nullptr;
}<|MERGE_RESOLUTION|>--- conflicted
+++ resolved
@@ -108,185 +108,6 @@
 }
 
 /******************************************************************************
-<<<<<<< HEAD
-=======
- * @brief Test ASTAR boundary point functionality.
- *
- *
- * @author Kai Shafe (kasq5m@umsystem.edu)
- * @date 2024-04-28
- ******************************************************************************/
-TEST_F(AStarPlannerTests, BoundaryPoint)
-{
-    // Create a new AStar object.
-    pathplanners::AStar* pAStar = new pathplanners::AStar();
-
-    // Initialize start coordinate in AStar object.
-    geoops::UTMCoordinate stStartCoord = geoops::UTMCoordinate(50.0, 50.0);
-    pAStar->SetStartCoordinate(stStartCoord);
-
-    size_t siTestValuesLength = 4;
-
-    // Initialize array with coordinates external to the AStar search grid.
-    const geoops::UTMCoordinate aOutsideCoordinates[siTestValuesLength] = {geoops::UTMCoordinate(50.0, 65.0, 15),
-                                                                           geoops::UTMCoordinate(65.0, 50.0, 15),
-                                                                           geoops::UTMCoordinate(50.0, 35.0, 15),
-                                                                           geoops::UTMCoordinate(35.0, 50.0, 15)};
-
-    // Initialize array with coordinates internal to the AStar search grid.
-    const geoops::UTMCoordinate aInsideCoordinates[siTestValuesLength] = {geoops::UTMCoordinate(50.0, 55.0, 15),
-                                                                          geoops::UTMCoordinate(55.0, 50.0, 15),
-                                                                          geoops::UTMCoordinate(50.0, 45.0, 15),
-                                                                          geoops::UTMCoordinate(45.0, 50.0, 15)};
-
-    //  Initialize array with corner coordinates on the boundary.
-    const geoops::UTMCoordinate aCornerCoordinates[siTestValuesLength] = {geoops::UTMCoordinate(60.0, 60.0, 15),
-                                                                          geoops::UTMCoordinate(60.0, 40.0, 15),
-                                                                          geoops::UTMCoordinate(40.0, 40.0, 15),
-                                                                          geoops::UTMCoordinate(40.0, 60.0, 15)};
-    // Initialize arrays with correct bounded values
-    const geoops::UTMCoordinate aExpectedCoordinates[siTestValuesLength] = {geoops::UTMCoordinate(50.0, 60.0, 15),
-                                                                            geoops::UTMCoordinate(60.0, 50.0, 15),
-                                                                            geoops::UTMCoordinate(50.0, 40.0, 15),
-                                                                            geoops::UTMCoordinate(40.0, 50.0, 15)};
-
-    geoops::UTMCoordinate aOutsideBounded[siTestValuesLength];
-    geoops::UTMCoordinate aInsideBounded[siTestValuesLength];
-    geoops::UTMCoordinate aCornerBounded[siTestValuesLength];
-
-    // Loop through each outside coordinate and compare inputs and outputs.
-    for (size_t siIter = 0; siIter < siTestValuesLength; siIter++)
-    {
-        // Calculate Bounded coordinates
-        aOutsideBounded[siIter] = pAStar->FindNearestBoundaryPoint(aOutsideCoordinates[siIter]);
-
-        // Validate that the bounded coordinate matches the expected.
-        EXPECT_NEAR(aOutsideBounded[siIter].dEasting, aExpectedCoordinates[siIter].dEasting, 0.1);
-        EXPECT_NEAR(aOutsideBounded[siIter].dNorthing, aExpectedCoordinates[siIter].dNorthing, 0.1);
-    }
-
-    // Loop through each inside coordinate and validate no change.
-    for (size_t siIter = 0; siIter < siTestValuesLength; siIter++)
-    {
-        // Calculate coordinate.
-        aInsideBounded[siIter] = pAStar->FindNearestBoundaryPoint(aInsideCoordinates[siIter]);
-
-        // Check that the output values are the same as the input values.
-        EXPECT_NEAR(aInsideBounded[siIter].dEasting, aInsideCoordinates[siIter].dEasting, 0.1);
-        EXPECT_NEAR(aInsideBounded[siIter].dNorthing, aInsideCoordinates[siIter].dNorthing, 0.1);
-    }
-
-    // Loop through each corner coordinate and validate no change.
-    for (size_t siIter = 0; siIter < siTestValuesLength; siIter++)
-    {
-        // Calculate coordinate.
-        aCornerBounded[siIter] = pAStar->FindNearestBoundaryPoint(aCornerCoordinates[siIter]);
-
-        // Check that the output values are the same as the input values.
-        EXPECT_NEAR(aCornerCoordinates[siIter].dEasting, aCornerBounded[siIter].dEasting, 0.1);
-        EXPECT_NEAR(aCornerCoordinates[siIter].dNorthing, aCornerBounded[siIter].dNorthing, 0.1);
-    }
-
-    // Delete object.
-    delete pAStar;
-    // Point to null.
-    pAStar = nullptr;
-}
-
-/******************************************************************************
- * @brief Test AStar Rounding coordinate functionality.
- *
- *
- * @author Kai Shafe (kasq5m@umsystem.edu)
- * @date 2024-04-28
- ******************************************************************************/
-TEST_F(AStarPlannerTests, RoundCoordinate)
-{
-    /// Create a new AStar object.
-    pathplanners::AStar* pAStar = new pathplanners::AStar();
-
-    size_t siTestValuesLength   = 4;
-
-    // Initialize array with coordinates to round.
-    const geoops::UTMCoordinate aOriginalCoordinates[siTestValuesLength] = {geoops::UTMCoordinate(50.23, 68.16, 15),
-                                                                            geoops::UTMCoordinate(13.24, 13.26, 15),
-                                                                            geoops::UTMCoordinate(99.76, 99.74, 15),
-                                                                            geoops::UTMCoordinate(60.11, 83.23, 15)};
-
-    // Initialize arrays with correct rounded values.
-    const geoops::UTMCoordinate aExpectedCoordinates[siTestValuesLength] = {geoops::UTMCoordinate(50.0, 68.0, 15),
-                                                                            geoops::UTMCoordinate(13.0, 13.5, 15),
-                                                                            geoops::UTMCoordinate(100.0, 99.5, 15),
-                                                                            geoops::UTMCoordinate(60.0, 83.0, 15)};
-
-    // Loop through each coordinate and compare inputs and outputs.
-    for (size_t siIter = 0; siIter < siTestValuesLength; siIter++)
-    {
-        // Calculate rounded coordinate.
-        geoops::UTMCoordinate stRounded = pAStar->RoundUTMCoordinate(aOriginalCoordinates[siIter]);
-
-        // Validate that the bounded coordinate matches the expected.
-        EXPECT_NEAR(stRounded.dEasting, aExpectedCoordinates[siIter].dEasting, 0.1);
-        EXPECT_NEAR(stRounded.dNorthing, aExpectedCoordinates[siIter].dNorthing, 0.1);
-    }
-
-    // Delete object.
-    delete pAStar;
-    // Point to null.
-    pAStar = nullptr;
-}
-
-/******************************************************************************
- * @brief Test AStar path construction functionality.
- *
- *
- * @author Kai Shafe (kasq5m@umsystem.edu)
- * @date 2024-04-28
- ******************************************************************************/
-TEST_F(AStarPlannerTests, ConstructPath)
-{
-    /// Create a new AStar object.
-    pathplanners::AStar* pAStar = new pathplanners::AStar();
-
-    size_t siTestValuesLength   = 5;
-
-    // Create coordinates for AStarNode objects.
-    const geoops::UTMCoordinate aOriginalCoordinates[siTestValuesLength] = {geoops::UTMCoordinate(50.0, 50.0, 15),
-                                                                            geoops::UTMCoordinate(50.5, 50.5, 15),
-                                                                            geoops::UTMCoordinate(51.0, 51.0, 15),
-                                                                            geoops::UTMCoordinate(51.5, 51.5, 15),
-                                                                            geoops::UTMCoordinate(52.0, 52.0, 15)};
-
-    // Create nodes and set the node's parent to the previous element in the array.
-    pathplanners::nodes::AStarNode aOriginalNodes[siTestValuesLength];
-    aOriginalNodes[0] = pathplanners::nodes::AStarNode(nullptr, aOriginalCoordinates[0]);
-    for (size_t siIter = 1; siIter < siTestValuesLength; siIter++)
-    {
-        std::shared_ptr pParentNode = std::make_shared<pathplanners::nodes::AStarNode>(aOriginalNodes[siIter - 1]);
-        aOriginalNodes[siIter]      = pathplanners::nodes::AStarNode(pParentNode, aOriginalCoordinates[siIter]);
-    }
-
-    // Construct coordinate vector with ConstructPath().
-    pAStar->ConstructPath(aOriginalNodes[siTestValuesLength - 1]);
-
-    const std::vector<geoops::UTMCoordinate> vReturnedPath = pAStar->GetPath();
-
-    // Loop through each coordinate and compare original with expected.
-    for (int siIter = 0; siIter < siTestValuesLength; siIter++)
-    {
-        // Validate that the returned path coordinate matches the original.
-        EXPECT_NEAR(aOriginalCoordinates[siIter].dEasting, vReturnedPath[siIter].dEasting, 0.1);
-        EXPECT_NEAR(aOriginalCoordinates[siIter].dNorthing, vReturnedPath[siIter].dNorthing, 0.1);
-    }
-
-    // Delete object.
-    delete pAStar;
-    // Point to null.
-    pAStar = nullptr;
-}
-
-/******************************************************************************
->>>>>>> 06764cf7
  * @brief Test AStar path planning functionality.
  *
  *
