/******************************************************************************
 * @brief Unit test for MultimediaBoard driver class.
 *
 * @file MultimediaBoard.cc
 * @author Targed (ltklionel@gmail.com)
 * @date 2024-10-26
 *
 * @copyright Copyright MRDT 2024 - All Rights Reserved
 ******************************************************************************/

#include "../../../../src/drivers/MultimediaBoard.h"
#include "../../../TestingBase.hh"

/// \cond
#include <gmock/gmock.h>
#include <gtest/gtest.h>

/// \endcond

// /******************************************************************************
//  * @brief Mock class for MultimediaBoard
//  *
//  *
//  * @author Targed (ltklionel@gmail.com)
//  * @date 2024-10-26
// ******************************************************************************/
// Can only use with TEST_F. Since we are not using TEST_F, we can't use this.
class MultimediaBoardTest : public ::testing::Test {
protected:
    MultimediaBoard* multimediaBoard;

    void SetUp() override {
        multimediaBoard = new MultimediaBoard();
    }

    void TearDown() override {
        delete multimediaBoard;
    }
};

/******************************************************************************
 * @brief Unit Test Class for the MultimediaBoard
 *
 * @author Eli Byrd (edbgkk@mst.edu)
 * @date 2025-01-09
 ******************************************************************************/
class MultimediaBoardTests : public TestingBase<MultimediaBoardTests>
{
    private:
        // Please note that any functions or variables must be declared as protected or public
        // for the tests to be able to directly access them.

    protected:
        // This is where you can declare variables that are used in multiple tests.
        // Just do any setup or teardown in the SetUp and TearDown methods respectively.

    public:
        /******************************************************************************
         * @brief Construct a new Multimedia Board Tests object.
         *
         * @author Eli Byrd (edbgkk@mst.edu)
         * @date 2025-01-09
         ******************************************************************************/
        MultimediaBoardTests() { SetUp(); }

        /******************************************************************************
         * @brief Destroy the Multimedia Board Tests object.
         *
         * @author Eli Byrd (edbgkk@mst.edu)
         * @date 2025-01-09
         ******************************************************************************/
        ~MultimediaBoardTests() { TearDown(); }

        /******************************************************************************
         * @brief Setup the Multimedia Board Tests object.
         *
         * @author Eli Byrd (edbgkk@mst.edu)
         * @date 2025-01-09
         ******************************************************************************/
        void SetUp() override
        {
            // Call the base setup method. This initializes the loggers and RoveComm instances.
            RequiredSetup();
        }

        /******************************************************************************
         * @brief Teardown the Multimedia Board Tests object.
         *
         * @author Eli Byrd (edbgkk@mst.edu)
         * @date 2025-01-09
         ******************************************************************************/
        void TearDown() override
        {
            // Call the base teardown method. This stops the RoveComm instances and loggers.
            RequiredTeardown();
        }
};

/******************************************************************************
 * @brief Test for memory leaks
 *
 *
 * @author Targed (ltklionel@gmail.com)
 * @date 2024-10-26
 ******************************************************************************/
<<<<<<< HEAD
TEST_F(MultimediaBoardTest, DoesNotLeak)
=======
TEST_F(MultimediaBoardTests, DoesNotLeak)
>>>>>>> 06764cf7
{
    MultimediaBoard* testBoard = new MultimediaBoard();
    ASSERT_NE(testBoard, nullptr);
    delete testBoard;
    testBoard = nullptr;
}

/******************************************************************************
 * @brief This should fail when the --check_for_leaks command line flag is specified.
 *
 *
 * @author Targed (ltklionel@gmail.com)
 * @date 2024-10-26
 ******************************************************************************/
<<<<<<< HEAD
TEST_F(MultimediaBoardTest, Leaks)
=======
TEST_F(MultimediaBoardTests, Leaks)
>>>>>>> 06764cf7
{
    MultimediaBoard* testBoard = new MultimediaBoard();
    EXPECT_NE(testBoard, nullptr);
    // Intentionally not deleting to test leak detection
}

<<<<<<< HEAD
=======
// /******************************************************************************
//  * @brief Mock class for MultimediaBoard
//  *
//  *
//  * @author Targed (ltklionel@gmail.com)
//  * @date 2024-10-26
// ******************************************************************************/
// class MultimediaBoardTests : public ::testing::Test {
// protected:
//     MultimediaBoard* multimediaBoard;

//     void SetUp() override {
//         multimediaBoard = new MultimediaBoard();
//     }

//     void TearDown() override {
//         delete multimediaBoard;
//     }
// };
>>>>>>> 06764cf7

// /******************************************************************************
//  * @brief Test that the constructor initializes the lighting state and RGB values correctly
//  *
//  *
//  * @author Targed (ltklionel@gmail.com)
//  * @date 2024-10-26
// ******************************************************************************/
<<<<<<< HEAD
TEST_F(MultimediaBoardTest, ConstructorInitializesCorrectly) 
{
    EXPECT_EQ(multimediaBoard->GetCurrentLightingState(), 
              MultimediaBoard::MultimediaBoardLightingState::eOff);
    
    MultimediaBoard::RGB defaultRGB;
    EXPECT_EQ(multimediaBoard->GetCustomLightingValues().dRed, defaultRGB.dRed);
    EXPECT_EQ(multimediaBoard->GetCustomLightingValues().dGreen, defaultRGB.dGreen);
    EXPECT_EQ(multimediaBoard->GetCustomLightingValues().dBlue, defaultRGB.dBlue);
}
=======
// TEST_F(MultimediaBoardTests, ConstructorInitializesCorrectly) {
//     EXPECT_EQ(multimediaBoard->GetCurrentLightingState(), MultimediaBoard::MultimediaBoardLightingState::eOff);
//     MultimediaBoard::RGB defaultRGB;
//     EXPECT_EQ(multimediaBoard->GetCustomLightingValues().dRed, defaultRGB.dRed);
//     EXPECT_EQ(multimediaBoard->GetCustomLightingValues().dGreen, defaultRGB.dGreen);
//     EXPECT_EQ(multimediaBoard->GetCustomLightingValues().dBlue, defaultRGB.dBlue);
// }
>>>>>>> 06764cf7

// /******************************************************************************
//  * @brief Test that the lighting state is set correctly
//  *
//  *
//  * @author Targed (ltklionel@gmail.com)
//  * @date 2024-10-26
// ******************************************************************************/
<<<<<<< HEAD
TEST_F(MultimediaBoardTest, SendLightingStateSetsStateCorrectly)
{
    multimediaBoard->SendLightingState(MultimediaBoard::MultimediaBoardLightingState::eTeleOp);
    EXPECT_EQ(multimediaBoard->GetCurrentLightingState(), 
              MultimediaBoard::MultimediaBoardLightingState::eTeleOp);

    multimediaBoard->SendLightingState(MultimediaBoard::MultimediaBoardLightingState::eAutonomy);
    EXPECT_EQ(multimediaBoard->GetCurrentLightingState(),
              MultimediaBoard::MultimediaBoardLightingState::eAutonomy);

    multimediaBoard->SendLightingState(MultimediaBoard::MultimediaBoardLightingState::eReachedGoal);
    EXPECT_EQ(multimediaBoard->GetCurrentLightingState(),
              MultimediaBoard::MultimediaBoardLightingState::eReachedGoal);
}
=======
// TEST_F(MultimediaBoardTests, SendLightingStateSetsStateCorrectly) {
//     multimediaBoard->SendLightingState(MultimediaBoard::MultimediaBoardLightingState::eTeleOp);
//     EXPECT_EQ(multimediaBoard->GetCurrentLightingState(), MultimediaBoard::MultimediaBoardLightingState::eTeleOp);

//     multimediaBoard->SendLightingState(MultimediaBoard::MultimediaBoardLightingState::eAutonomy);
//     EXPECT_EQ(multimediaBoard->GetCurrentLightingState(), MultimediaBoard::MultimediaBoardLightingState::eAutonomy);
// }

// /******************************************************************************
//  * @brief Test that the RGB values are set correctly
//  *
//  *
//  * @author Targed (ltklionel@gmail.com)
//  * @date 2024-10-26
// ******************************************************************************/
// TEST_F(MultimediaBoardTests, SendRGBSetsRGBValuesCorrectly) {
//     MultimediaBoard::RGB rgbValues(255, 128, 64);
//     multimediaBoard->SendRGB(rgbValues);
//     EXPECT_EQ(multimediaBoard->GetCustomLightingValues().dRed, rgbValues.dRed);
//     EXPECT_EQ(multimediaBoard->GetCustomLightingValues().dGreen, rgbValues.dGreen);
//     EXPECT_EQ(multimediaBoard->GetCustomLightingValues().dBlue, rgbValues.dBlue);
// }

// /******************************************************************************
//  * @brief Test that the lighting state is set to custom when RGB values are sent
//  *
//  *
//  * @author Targed (ltklionel@gmail.com)
//  * @date 2024-10-26
// ******************************************************************************/
// TEST_F(MultimediaBoardTests, GetCurrentLightingStateReturnsCorrectState) {
//     multimediaBoard->SendLightingState(MultimediaBoard::MultimediaBoardLightingState::eReachedGoal);
//     EXPECT_EQ(multimediaBoard->GetCurrentLightingState(), MultimediaBoard::MultimediaBoardLightingState::eReachedGoal);
// }
>>>>>>> 06764cf7

// /******************************************************************************
//  * @brief Test that the RGB values are set correctly
//  *
//  *
//  * @author Targed (ltklionel@gmail.com)
//  * @date 2024-10-26
// ******************************************************************************/
<<<<<<< HEAD
TEST_F(MultimediaBoardTest, SendRGBSetsRGBValuesCorrectly)
{
    MultimediaBoard::RGB rgbValues(255, 128, 64);
    multimediaBoard->SendRGB(rgbValues);
    
    auto values = multimediaBoard->GetCustomLightingValues();
    EXPECT_EQ(values.dRed, rgbValues.dRed);
    EXPECT_EQ(values.dGreen, rgbValues.dGreen);
    EXPECT_EQ(values.dBlue, rgbValues.dBlue);
}
=======
// TEST_F(MultimediaBoardTests, GetCustomLightingValuesReturnsCorrectRGB) {
//     MultimediaBoard::RGB rgbValues(100, 150, 200);
//     multimediaBoard->SendRGB(rgbValues);
//     EXPECT_EQ(multimediaBoard->GetCustomLightingValues().dRed, rgbValues.dRed);
//     EXPECT_EQ(multimediaBoard->GetCustomLightingValues().dGreen, rgbValues.dGreen);
//     EXPECT_EQ(multimediaBoard->GetCustomLightingValues().dBlue, rgbValues.dBlue);
// }
>>>>>>> 06764cf7
<|MERGE_RESOLUTION|>--- conflicted
+++ resolved
@@ -16,27 +16,6 @@
 #include <gtest/gtest.h>
 
 /// \endcond
-
-// /******************************************************************************
-//  * @brief Mock class for MultimediaBoard
-//  *
-//  *
-//  * @author Targed (ltklionel@gmail.com)
-//  * @date 2024-10-26
-// ******************************************************************************/
-// Can only use with TEST_F. Since we are not using TEST_F, we can't use this.
-class MultimediaBoardTest : public ::testing::Test {
-protected:
-    MultimediaBoard* multimediaBoard;
-
-    void SetUp() override {
-        multimediaBoard = new MultimediaBoard();
-    }
-
-    void TearDown() override {
-        delete multimediaBoard;
-    }
-};
 
 /******************************************************************************
  * @brief Unit Test Class for the MultimediaBoard
@@ -103,11 +82,7 @@
  * @author Targed (ltklionel@gmail.com)
  * @date 2024-10-26
  ******************************************************************************/
-<<<<<<< HEAD
-TEST_F(MultimediaBoardTest, DoesNotLeak)
-=======
 TEST_F(MultimediaBoardTests, DoesNotLeak)
->>>>>>> 06764cf7
 {
     MultimediaBoard* testBoard = new MultimediaBoard();
     ASSERT_NE(testBoard, nullptr);
@@ -122,39 +97,13 @@
  * @author Targed (ltklionel@gmail.com)
  * @date 2024-10-26
  ******************************************************************************/
-<<<<<<< HEAD
-TEST_F(MultimediaBoardTest, Leaks)
-=======
 TEST_F(MultimediaBoardTests, Leaks)
->>>>>>> 06764cf7
 {
     MultimediaBoard* testBoard = new MultimediaBoard();
     EXPECT_NE(testBoard, nullptr);
     // Intentionally not deleting to test leak detection
 }
 
-<<<<<<< HEAD
-=======
-// /******************************************************************************
-//  * @brief Mock class for MultimediaBoard
-//  *
-//  *
-//  * @author Targed (ltklionel@gmail.com)
-//  * @date 2024-10-26
-// ******************************************************************************/
-// class MultimediaBoardTests : public ::testing::Test {
-// protected:
-//     MultimediaBoard* multimediaBoard;
-
-//     void SetUp() override {
-//         multimediaBoard = new MultimediaBoard();
-//     }
-
-//     void TearDown() override {
-//         delete multimediaBoard;
-//     }
-// };
->>>>>>> 06764cf7
 
 // /******************************************************************************
 //  * @brief Test that the constructor initializes the lighting state and RGB values correctly
@@ -163,7 +112,6 @@
 //  * @author Targed (ltklionel@gmail.com)
 //  * @date 2024-10-26
 // ******************************************************************************/
-<<<<<<< HEAD
 TEST_F(MultimediaBoardTest, ConstructorInitializesCorrectly) 
 {
     EXPECT_EQ(multimediaBoard->GetCurrentLightingState(), 
@@ -174,15 +122,6 @@
     EXPECT_EQ(multimediaBoard->GetCustomLightingValues().dGreen, defaultRGB.dGreen);
     EXPECT_EQ(multimediaBoard->GetCustomLightingValues().dBlue, defaultRGB.dBlue);
 }
-=======
-// TEST_F(MultimediaBoardTests, ConstructorInitializesCorrectly) {
-//     EXPECT_EQ(multimediaBoard->GetCurrentLightingState(), MultimediaBoard::MultimediaBoardLightingState::eOff);
-//     MultimediaBoard::RGB defaultRGB;
-//     EXPECT_EQ(multimediaBoard->GetCustomLightingValues().dRed, defaultRGB.dRed);
-//     EXPECT_EQ(multimediaBoard->GetCustomLightingValues().dGreen, defaultRGB.dGreen);
-//     EXPECT_EQ(multimediaBoard->GetCustomLightingValues().dBlue, defaultRGB.dBlue);
-// }
->>>>>>> 06764cf7
 
 // /******************************************************************************
 //  * @brief Test that the lighting state is set correctly
@@ -191,7 +130,6 @@
 //  * @author Targed (ltklionel@gmail.com)
 //  * @date 2024-10-26
 // ******************************************************************************/
-<<<<<<< HEAD
 TEST_F(MultimediaBoardTest, SendLightingStateSetsStateCorrectly)
 {
     multimediaBoard->SendLightingState(MultimediaBoard::MultimediaBoardLightingState::eTeleOp);
@@ -206,14 +144,6 @@
     EXPECT_EQ(multimediaBoard->GetCurrentLightingState(),
               MultimediaBoard::MultimediaBoardLightingState::eReachedGoal);
 }
-=======
-// TEST_F(MultimediaBoardTests, SendLightingStateSetsStateCorrectly) {
-//     multimediaBoard->SendLightingState(MultimediaBoard::MultimediaBoardLightingState::eTeleOp);
-//     EXPECT_EQ(multimediaBoard->GetCurrentLightingState(), MultimediaBoard::MultimediaBoardLightingState::eTeleOp);
-
-//     multimediaBoard->SendLightingState(MultimediaBoard::MultimediaBoardLightingState::eAutonomy);
-//     EXPECT_EQ(multimediaBoard->GetCurrentLightingState(), MultimediaBoard::MultimediaBoardLightingState::eAutonomy);
-// }
 
 // /******************************************************************************
 //  * @brief Test that the RGB values are set correctly
@@ -222,35 +152,6 @@
 //  * @author Targed (ltklionel@gmail.com)
 //  * @date 2024-10-26
 // ******************************************************************************/
-// TEST_F(MultimediaBoardTests, SendRGBSetsRGBValuesCorrectly) {
-//     MultimediaBoard::RGB rgbValues(255, 128, 64);
-//     multimediaBoard->SendRGB(rgbValues);
-//     EXPECT_EQ(multimediaBoard->GetCustomLightingValues().dRed, rgbValues.dRed);
-//     EXPECT_EQ(multimediaBoard->GetCustomLightingValues().dGreen, rgbValues.dGreen);
-//     EXPECT_EQ(multimediaBoard->GetCustomLightingValues().dBlue, rgbValues.dBlue);
-// }
-
-// /******************************************************************************
-//  * @brief Test that the lighting state is set to custom when RGB values are sent
-//  *
-//  *
-//  * @author Targed (ltklionel@gmail.com)
-//  * @date 2024-10-26
-// ******************************************************************************/
-// TEST_F(MultimediaBoardTests, GetCurrentLightingStateReturnsCorrectState) {
-//     multimediaBoard->SendLightingState(MultimediaBoard::MultimediaBoardLightingState::eReachedGoal);
-//     EXPECT_EQ(multimediaBoard->GetCurrentLightingState(), MultimediaBoard::MultimediaBoardLightingState::eReachedGoal);
-// }
->>>>>>> 06764cf7
-
-// /******************************************************************************
-//  * @brief Test that the RGB values are set correctly
-//  *
-//  *
-//  * @author Targed (ltklionel@gmail.com)
-//  * @date 2024-10-26
-// ******************************************************************************/
-<<<<<<< HEAD
 TEST_F(MultimediaBoardTest, SendRGBSetsRGBValuesCorrectly)
 {
     MultimediaBoard::RGB rgbValues(255, 128, 64);
@@ -260,13 +161,4 @@
     EXPECT_EQ(values.dRed, rgbValues.dRed);
     EXPECT_EQ(values.dGreen, rgbValues.dGreen);
     EXPECT_EQ(values.dBlue, rgbValues.dBlue);
-}
-=======
-// TEST_F(MultimediaBoardTests, GetCustomLightingValuesReturnsCorrectRGB) {
-//     MultimediaBoard::RGB rgbValues(100, 150, 200);
-//     multimediaBoard->SendRGB(rgbValues);
-//     EXPECT_EQ(multimediaBoard->GetCustomLightingValues().dRed, rgbValues.dRed);
-//     EXPECT_EQ(multimediaBoard->GetCustomLightingValues().dGreen, rgbValues.dGreen);
-//     EXPECT_EQ(multimediaBoard->GetCustomLightingValues().dBlue, rgbValues.dBlue);
-// }
->>>>>>> 06764cf7
+}