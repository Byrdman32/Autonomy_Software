name: Build and Create Autonomy Release

on:
  push:
    tags:
      - "v*"
  workflow_dispatch:

permissions:
  contents: write
  pull-requests: write
  packages: read
  id-token: write

concurrency:
  group: "create-release"
  cancel-in-progress: false

jobs:
  build-and-upload:
    strategy:
      fail-fast: false
      matrix:
        os: [[self-hosted, linux, X64], [self-hosted, linux, ARM64]]
        architecture: [AMD64, ARM64]
        exclude:
          - os: [self-hosted, linux, X64]
            architecture: ARM64
          - os: [self-hosted, linux, ARM64]
            architecture: AMD64

    runs-on: ${{ matrix.os }}

    steps:
      - name: Setup Action Environment
        if: always()
        run: |
          cd /opt
          if [ ! -d "Autonomy_Software" ]; then git clone --recurse-submodules -j8 https://github.com/MissouriMRDT/Autonomy_Software.git; fi

      - name: Checkout repository
        uses: actions/checkout@v4
        with:
          submodules: recursive

      - name: Fix Dubious Ownership
        run: git config --global --add safe.directory /opt/Autonomy_Software

      - name: Checkout Tag
        run: |
          cd /opt/Autonomy_Software/
          git fetch --tags --force --recurse-submodules
          tag=$(git describe --tags `git rev-list --tags --max-count=1`)
          echo $tag
          git checkout $tag
          git submodule update --force --recursive --init
          git config --global --add safe.directory /opt/Autonomy_Software/external

      - name: Build and Create Executable
        run: |
          cd /opt/Autonomy_Software/
          if [ -d "build" ]; then rm -Rf build; fi
          mkdir build
          cd build
          cmake -DBUILD_INSTALL_MODE=ON ..
          make
          make package

      - name: Rename Executable
        run: mv /opt/Autonomy_Software/build/Autonomy_Software**.sh /opt/Autonomy_Software/build/Autonomy_Software_${{ matrix.architecture }}.sh

      - name: Upload Artifact
        uses: actions/upload-artifact@v4
        with:
          name: Autonomy-${{ matrix.architecture }}
          path: /opt/Autonomy_Software/build/Autonomy_Software_${{ matrix.architecture }}.sh

      - name: Cleanup Action Environment
        if: always()
        run: |
          cd /opt
          rm -rf /opt/Autonomy_Software

  create-release:
    runs-on: [self-hosted, linux, X64]
    needs: [build-and-upload]

    steps:
      - name: Setup Action Environment
        if: always()
        run: |
          cd /opt
          if [ ! -d "Autonomy_Software" ]; then git clone --recurse-submodules -j8 https://github.com/MissouriMRDT/Autonomy_Software.git; fi

      - name: Checkout repository
        uses: actions/checkout@v4
        with:
          submodules: recursive

      - name: Fix Dubious Ownership
        run: git config --global --add safe.directory /opt/Autonomy_Software

      - name: Determine Version
        id: version
        run: echo "version=${GITHUB_REF#refs/tags/}" >> $GITHUB_OUTPUT

      - name: Create Directory
        run: mkdir -p /opt/Autonomy_Software/artifacts/

      - name: Download Artifacts
        uses: actions/download-artifact@v4
        id: download
        with:
          path: /opt/Autonomy_Software/artifacts/

      - name: Display Structure
        run: ls
        working-directory: /opt/Autonomy_Software/artifacts/

      - name: Create Release
        if: github.event_name == 'push'
        uses: softprops/action-gh-release@v2
        with:
          draft: false
          prerelease: false
          name: "${{ steps.version.outputs.version }}"
          files: "/opt/Autonomy_Software/artifacts/**"
          tag_name: "${{ steps.version.outputs.version }}"
        env:
          GITHUB_TOKEN: ${{ secrets.GITHUB_TOKEN }}

      - name: Cleanup Action Environment
        if: always()
        run: |
          cd /opt
          rm -rf /opt/Autonomy_Software

  update-versions:
    runs-on: [self-hosted, linux, X64]
    needs: [build-and-upload, create-release]

    steps:
      - name: Setup Action Environment
        if: always()
        run: |
          cd /opt
          if [ ! -d "Autonomy_Software" ]; then git clone --recurse-submodules -j8 https://github.com/MissouriMRDT/Autonomy_Software.git; fi

      - name: Checkout repository
        uses: actions/checkout@v4
        with:
          submodules: recursive

      - name: Fix Dubious Ownership
        run: git config --global --add safe.directory /opt/Autonomy_Software

      - name: Update Versions
        run: |
          # Set up SSH key
          mkdir -p ~/.ssh
          echo "$SSH_PRIVATE_KEY" > ~/.ssh/id_rsa
          chmod 600 ~/.ssh/id_rsa
          ssh-keyscan github.com >> ~/.ssh/known_hosts

          # Setup Environment
          cd /opt/Autonomy_Software
          git remote set-url origin git@github.com:MissouriMRDT/Autonomy_Software.git
          git fetch --tags --force --recurse-submodules
          git checkout development
          git pull
          git submodule update --force --recursive --init
          git config --global --add safe.directory /opt/Autonomy_Software/external

          # Find and Format Latest Tag
          latest_tag=$(git describe --tags `git rev-list --tags --max-count=1`)
          clean_tag="${latest_tag#v}"
          formatted_tag=$(echo $clean_tag | awk -F. '{ printf "%02d.%02d.%02d", $1, $2, $3 }')

          # Print Latest Tag
          echo $latest_tag

          # Update Version Numbers throughout the repository
          sed -i 's/\(project(Autonomy_Software VERSION \)[0-9]\+\.[0-9]\+\.[0-9]\+/\1'"${formatted_tag}"'/' CMakeLists.txt
          sed -i "s/\(##[[:space:]]*v\)[0-9]\+\.[0-9]\+\.[0-9]\+ Build/\1$formatted_tag Build/" CMakeLists.txt
          sed -i "s/\(PROJECT_NUMBER[[:space:]]*=[[:space:]]*\)[0-9]\+\.[0-9]\+\.[0-9]\+/\1$clean_tag/" Doxyfile
          sed -i "s/\(org.opencontainers.image.version=\)\"v[0-9]\+\.[0-9]\+\.[0-9]\+\"/\1\"v$clean_tag\"/" .devcontainer/Dockerfile_Jammy
          sed -i "s/\(org.opencontainers.image.version=\)\"v[0-9]\+\.[0-9]\+\.[0-9]\+\"/\1\"v$clean_tag\"/" .devcontainer/Dockerfile_JetPack
          sed -i "s/\(org.opencontainers.image.version=\)\"v[0-9]\+\.[0-9]\+\.[0-9]\+\"/\1\"v$clean_tag\"/" tools/action-runners/Dockerfile_Jammy
          sed -i "s/\(org.opencontainers.image.version=\)\"v[0-9]\+\.[0-9]\+\.[0-9]\+\"/\1\"v$clean_tag\"/" tools/action-runners/Dockerfile_JetPack

          # Set up Git configuration
          git config --global user.email "mrdt.autonomy@gmail.com"
          git config --global user.name "MRDT-Software"

          # Commit and Push Changes
          git checkout -b topic/update-versions
          git add .
          if git diff --quiet && git diff --cached --quiet; then
              echo "No changes to commit."
          else
              git commit -m "Update Version Numbers to ${clean_tag}"
              git push --set-upstream origin topic/update-versions
          fi
          git checkout development
        env:
          SSH_PRIVATE_KEY: ${{ secrets.SSH_PRIVATE_KEY }}

      - name: Cleanup Action Environment
        if: always()
        run: |
          cd /opt
          rm -rf /opt/Autonomy_Software

  create-request:
    runs-on: ubuntu-latest
    needs: [build-and-upload, create-release, update-versions]

    steps:
      - name: Checkout repository
        uses: actions/checkout@v4
        with:
          ref: development
          submodules: recursive

<<<<<<< HEAD
=======
      - name: Check for Branch
        id: check_branch
        run: |
          if git ls-remote --heads origin topic/update-versions | grep -q 'refs/heads/topic/update-versions'; then
            echo "Branch exists."
            echo "BRANCH_EXISTS=true" >> $GITHUB_ENV
          else
            echo "Branch does not exist."
            echo "BRANCH_EXISTS=false" >> $GITHUB_ENV
          fi

>>>>>>> 68bf0252
      - name: Create Pull Request
        if: env.BRANCH_EXISTS == 'true'
        run: gh pr create -B development -H topic/update-versions -t 'Update Software Version Numbers' -b 'Automatically Update Versions' -l '1-Star,enhancement' -a MRDT-Software
        env:
          GITHUB_TOKEN: ${{ secrets.GITHUB_TOKEN }}<|MERGE_RESOLUTION|>--- conflicted
+++ resolved
@@ -222,8 +222,6 @@
           ref: development
           submodules: recursive
 
-<<<<<<< HEAD
-=======
       - name: Check for Branch
         id: check_branch
         run: |
@@ -235,7 +233,6 @@
             echo "BRANCH_EXISTS=false" >> $GITHUB_ENV
           fi
 
->>>>>>> 68bf0252
       - name: Create Pull Request
         if: env.BRANCH_EXISTS == 'true'
         run: gh pr create -B development -H topic/update-versions -t 'Update Software Version Numbers' -b 'Automatically Update Versions' -l '1-Star,enhancement' -a MRDT-Software
