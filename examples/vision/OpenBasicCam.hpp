--- conflicted
+++ resolved
@@ -37,11 +37,7 @@
     globals::g_pCameraHandler->StartAllCameras();
 
     // Get reference to camera.
-<<<<<<< HEAD
-    BasicCam* TestCamera1 = globals::g_pCameraHandler->GetBasicCam(CameraHandlerThread::eHeadLeftArucoEye);
-=======
-    BasicCam* ExampleBasicCam1 = g_pCameraHandler->GetBasicCam(CameraHandlerThread::eHeadLeftArucoEye);
->>>>>>> b3aa0e6e
+    BasicCam* ExampleBasicCam1 = globals::g_pCameraHandler->GetBasicCam(CameraHandlerThread::eHeadLeftArucoEye);
     // Declare mats to store images in.
     cv::Mat cvNormalFrame1;
     cv::Mat cvNormalFrame2;
@@ -60,11 +56,10 @@
         if (fuCopyStatus1.get() && !cvNormalFrame1.empty())
         {
             // Print info.
-<<<<<<< HEAD
-            LOG_INFO(logging::g_qConsoleLogger, "BasicCam Getter FPS: {} | 1% Low: {}", TestCamera1->GetIPS().GetAverageIPS(), TestCamera1->GetIPS().Get1PercentLow());
-=======
-            LOG_INFO(g_qConsoleLogger, "BasicCam Getter FPS: {} | 1% Low: {}", ExampleBasicCam1->GetIPS().GetAverageIPS(), ExampleBasicCam1->GetIPS().Get1PercentLow());
->>>>>>> b3aa0e6e
+            LOG_INFO(logging::g_qConsoleLogger,
+                     "BasicCam Getter FPS: {} | 1% Low: {}",
+                     ExampleBasicCam1->GetIPS().GetAverageIPS(),
+                     ExampleBasicCam1->GetIPS().Get1PercentLow());
 
             // Put FPS on normal frame.
             cv::putText(cvNormalFrame1,
@@ -82,7 +77,10 @@
         if (fuCopyStatus2.get() && !cvNormalFrame2.empty())
         {
             // Print info.
-            LOG_INFO(g_qConsoleLogger, "BasicCam Getter FPS: {} | 1% Low: {}", ExampleBasicCam1->GetIPS().GetAverageIPS(), ExampleBasicCam1->GetIPS().Get1PercentLow());
+            LOG_INFO(logging::g_qConsoleLogger,
+                     "BasicCam Getter FPS: {} | 1% Low: {}",
+                     ExampleBasicCam1->GetIPS().GetAverageIPS(),
+                     ExampleBasicCam1->GetIPS().Get1PercentLow());
 
             // Put FPS on normal frame.
             cv::putText(cvNormalFrame2,
@@ -99,7 +97,7 @@
         // Tick FPS counter.
         FPS.Tick();
         // Print FPS of main loop.
-        LOG_INFO(g_qConsoleLogger, "Main FPS: {}", FPS.GetAverageIPS());
+        LOG_INFO(logging::g_qConsoleLogger, "Main FPS: {}", FPS.GetAverageIPS());
 
         char chKey = cv::waitKey(1);
         if (chKey == 27)    // Press 'Esc' key to exit
