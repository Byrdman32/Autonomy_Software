--- conflicted
+++ resolved
@@ -147,11 +147,7 @@
             LOG_DEBUG(logging::g_qSharedLogger, "Incoming Packet: PMS Cell Voltages. Average voltage is: {}", dAverageCellVoltage);
 
             // Check if voltage is above the safe minimum for lithium ion batteries.
-<<<<<<< HEAD
-            if (dAverageCellVoltage < constants::BATTERY_MINIMUM_CELL_VOLTAGE && this->GetCurrentState() != statemachine::States::eIdle && BATTERY_CHECKS_ENABLED)
-=======
             if (dAverageCellVoltage < constants::BATTERY_MINIMUM_CELL_VOLTAGE && this->GetCurrentState() != statemachine::States::eIdle && constants::BATTERY_CHECKS_ENABLED)
->>>>>>> 0559d54a
             {
                 // Submit logger message.
                 LOG_CRITICAL(logging::g_qSharedLogger,
