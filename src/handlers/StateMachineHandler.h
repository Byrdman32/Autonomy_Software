/******************************************************************************
 * @brief Defines the StateMachineHandler class.
 *
 * @file StateMachineHandler.h
 * @author Eli Byrd (edbgkk@mst.edu)
 * @date 2024-01-17
 *
 * @copyright Copyright Mars Rover Design Team 2024 - All Rights Reserved
 ******************************************************************************/

#ifndef STATEMACHINEHANDLER_H
#define STATEMACHINEHANDLER_H

#include "./CameraHandler.h"

#include "../states/ApproachingMarkerState.h"
#include "../states/ApproachingObjectState.h"
#include "../states/AvoidanceState.h"
#include "../states/IdleState.h"
#include "../states/NavigatingState.h"
#include "../states/ReversingState.h"
#include "../states/SearchPatternState.h"
#include "../states/StuckState.h"
#include "../states/VerifyingMarkerState.h"
#include "../states/VerifyingObjectState.h"
#include "../states/VerifyingPositionState.h"

/// \cond
#include <RoveComm/RoveComm.h>
#include <RoveComm/RoveCommManifest.h>
#include <atomic>
#include <shared_mutex>

/// \endcond

/******************************************************************************
 * @brief The StateMachineHandler class serves as the main state machine for
 *        Autonomy Software. It will handle all state transitions and run the
 *        logic for each state.
 *
 *
 * @author Eli Byrd (edbgkk@mst.edu)
 * @date 2024-01-17
 ******************************************************************************/
class StateMachineHandler : private AutonomyThread<void>
{
    private:
        /////////////////////////////////////////
        // Declare private class member variables.
        /////////////////////////////////////////
        std::shared_ptr<statemachine::State> m_pCurrentState;
        std::shared_ptr<statemachine::State> m_pPreviousState;
        std::unordered_map<statemachine::States, std::shared_ptr<statemachine::State>> m_umSavedStates;
        std::shared_mutex m_muStateMutex;
        std::shared_mutex m_muEventMutex;
        std::atomic_bool m_bSwitchingStates;
        ZEDCam* m_pMainCam;
        geoops::GPSCoordinate m_stCurrentGPSLocation;

        /////////////////////////////////////////
        // Declare private class methods.
        /////////////////////////////////////////
        std::shared_ptr<statemachine::State> CreateState(statemachine::States eState);
        void ChangeState(statemachine::States eNextState, const bool bSaveCurrentState = false);
        void SaveCurrentState();
        void ThreadedContinuousCode() override;
        void PooledLinearCode() override;

        /******************************************************************************
         * @brief Callback function used to trigger the start of autonomy. No matter what
         *      state we are in, signal a StartAutonomy Event.
         *
         *
         * @author clayjay3 (claytonraycowen@gmail.com)
         * @date 2024-03-15
         ******************************************************************************/
        const std::function<void(const rovecomm::RoveCommPacket<uint8_t>&, const sockaddr_in&)> AutonomyStartCallback =
            [this](const rovecomm::RoveCommPacket<uint8_t>& stPacket, const sockaddr_in& stdAddr)
        {
            // Not using this.
            (void) stPacket;
            (void) stdAddr;

            // Submit logger message.
            LOG_INFO(logging::g_qSharedLogger, "Incoming Packet: Start Autonomy!");

            // Signal statemachine handler with Start event.
            this->HandleEvent(statemachine::Event::eStart);
        };

        /******************************************************************************
         * @brief Callback function used to trigger autonomy to stop. No matter what
         *      state we are in, signal an Abort Event.
         *
         *
         * @author clayjay3 (claytonraycowen@gmail.com)
         * @date 2024-03-15
         ******************************************************************************/
        const std::function<void(const rovecomm::RoveCommPacket<uint8_t>&, const sockaddr_in&)> AutonomyStopCallback =
            [this](const rovecomm::RoveCommPacket<uint8_t>& stPacket, const sockaddr_in& stdAddr)
        {
            // Not using this.
            (void) stPacket;
            (void) stdAddr;

            // Submit logger message.
            LOG_INFO(logging::g_qSharedLogger, "Incoming Packet: Abort Autonomy!");

            // Signal statemachine handler with stop event.
            this->HandleEvent(statemachine::Event::eAbort, true);
        };

        /******************************************************************************
         * @brief Callback function used to force autonomy into Idle state if battery voltage gets too low.
         *      No matter what state we are in, signal an Abort Event.
         *
         *
         * @author clayjay3 (claytonraycowen@gmail.com)
         * @date 2024-04-04
         ******************************************************************************/
        const std::function<void(const rovecomm::RoveCommPacket<float>&, const sockaddr_in&)> PMSCellVoltageCallback =
            [this](const rovecomm::RoveCommPacket<float>& stPacket, const sockaddr_in& stdAddr)
        {
            // Not using this.
            (void) stdAddr;

            // Create instance variables.
            double dTotalCellVoltages   = 0.0;
            int nValidCellVoltageValues = 0;

            // Loop through voltage values and average all of the valid ones.
            for (int nIter = 0; nIter < stPacket.unDataCount; ++nIter)
            {
                // Check if the voltage values is greater than at least 0.1.
                if (stPacket.vData[nIter] >= 0.1)
                {
                    // Add cell voltage value to total.
                    dTotalCellVoltages += stPacket.vData[nIter];
                    // Increment voltage voltage counter.
                    ++nValidCellVoltageValues;
                }
            }
            // Calculate average cell voltage.
            double dAverageCellVoltage = dTotalCellVoltages / nValidCellVoltageValues;

            // Submit logger message.
            LOG_DEBUG(logging::g_qSharedLogger, "Incoming Packet: PMS Cell Voltages. Average voltage is: {}", dAverageCellVoltage);

            // Check if voltage is above the safe minimum for lithium ion batteries.
<<<<<<< HEAD
            if (dAverageCellVoltage < constants::BATTERY_MINIMUM_CELL_VOLTAGE && this->GetCurrentState() != statemachine::States::eIdle &&
                constants::BATTERY_CHECKS_ENABLED)
=======
            if (constants::BATTERY_CHECKS_ENABLED && dAverageCellVoltage < constants::BATTERY_MINIMUM_CELL_VOLTAGE &&
                this->GetCurrentState() != statemachine::States::eIdle)
>>>>>>> 27d1b440
            {
                // Submit logger message.
                LOG_CRITICAL(logging::g_qSharedLogger,
                             "Incoming PMS Packet: Average cell voltage is {} which is below the safe minimum of {}. Entering Idle state...",
                             dAverageCellVoltage,
                             constants::BATTERY_MINIMUM_CELL_VOLTAGE);

                // Signal statemachine handler with stop event.
                this->HandleEvent(statemachine::Event::eAbort, true);
            }
        };

    public:
        /////////////////////////////////////////
        // Declare public class methods and variables.
        /////////////////////////////////////////
        StateMachineHandler();
        ~StateMachineHandler();

        void StartStateMachine();
        void StopStateMachine();

        void HandleEvent(statemachine::Event eEvent, const bool bSaveCurrentState = false);

        void ClearSavedStates();
        statemachine::States GetCurrentState() const;
        statemachine::States GetPreviousState() const;

        void RealignZEDPosition(CameraHandler::ZEDCamName eCameraName, const geoops::UTMCoordinate& stNewCameraPosition, const double dNewCameraHeading);
        using AutonomyThread::GetIPS;
};

#endif    // STATEMACHINEHANDLER_H<|MERGE_RESOLUTION|>--- conflicted
+++ resolved
@@ -147,13 +147,8 @@
             LOG_DEBUG(logging::g_qSharedLogger, "Incoming Packet: PMS Cell Voltages. Average voltage is: {}", dAverageCellVoltage);
 
             // Check if voltage is above the safe minimum for lithium ion batteries.
-<<<<<<< HEAD
-            if (dAverageCellVoltage < constants::BATTERY_MINIMUM_CELL_VOLTAGE && this->GetCurrentState() != statemachine::States::eIdle &&
-                constants::BATTERY_CHECKS_ENABLED)
-=======
             if (constants::BATTERY_CHECKS_ENABLED && dAverageCellVoltage < constants::BATTERY_MINIMUM_CELL_VOLTAGE &&
                 this->GetCurrentState() != statemachine::States::eIdle)
->>>>>>> 27d1b440
             {
                 // Submit logger message.
                 LOG_CRITICAL(logging::g_qSharedLogger,
