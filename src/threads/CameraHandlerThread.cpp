--- conflicted
+++ resolved
@@ -30,18 +30,6 @@
                             constants::ZED_DEFAULT_MAXIMUM_DISTANCE,
                             constants::ZED_MAINCAM_USE_GPU_MAT,
                             constants::ZED_MAINCAM_USE_HALF_PRECISION_DEPTH,
-<<<<<<< HEAD
-                            constants::ZED_MAINCAM_SERIAL);
-
-    // Initialize Left acruco eye.
-    // m_pLeftCam = new BasicCam(constants::BASIC_LEFTCAM_INDEX,
-    //                           constants::BASIC_LEFTCAM_RESOLUTIONX,
-    //                           constants::BASIC_LEFTCAM_RESOLUTIONY,
-    //                           constants::BASIC_LEFTCAM_FPS,
-    //                           constants::BASIC_LEFTCAM_PIXELTYPE,
-    //                           constants::BASIC_LEFTCAM_HORIZONTAL_FOV,
-    //                           constants::BASIC_LEFTCAM_VERTICAL_FOV);
-=======
                             constants::ZED_MAINCAM_FRAME_RETRIEVAL_THREADS,
                             constants::ZED_MAINCAN_SERIAL);
 
@@ -54,7 +42,6 @@
                               constants::BASICCAM_LEFTCAM_HORIZONTAL_FOV,
                               constants::BASICCAM_LEFTCAM_VERTICAL_FOV,
                               constants::BASICCAM_LEFTCAM_FRAME_RETRIEVAL_THREADS);
->>>>>>> b3aa0e6e
 }
 
 /******************************************************************************
@@ -94,7 +81,7 @@
     m_pMainCam->Start();
 
     // Start basic cams.
-    // m_pLeftCam->Start();
+    m_pLeftCam->Start();
 }
 
 /******************************************************************************
