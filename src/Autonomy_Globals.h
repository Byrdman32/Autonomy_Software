--- conflicted
+++ resolved
@@ -1,56 +1,52 @@
-/******************************************************************************
- * @brief Defines functions and objects used project wide.
- *
- * @file Autonomy_Globals.h
-<<<<<<< HEAD
- * @author Byrdman32 (eli@byrdneststudios.com)
-=======
- * @author Eli Byrd (edbgkk@mst.edu), ClayJay3 (claytonraycowen@gmail.com)
->>>>>>> c29849ef
- * @date 2023-0620
- *
- * @copyright Copyright MRDT 2023 - All Rights Reserved
- ******************************************************************************/
-
-#include "Autonomy_IdentitySoftware.h"
-#include "drivers/DriveBoard.h"
-#include "drivers/MultimediaBoard.h"
-#include "drivers/NavigationBoard.h"
-
-#include <chrono>
-#include <ctime>
-#include <plog/Initializers/ConsoleInitializer.h>
-#include <plog/Initializers/RollingFileInitializer.h>
-#include <plog/Log.h>
-
-#ifndef AUTONOMY_GLOBALS_H
-#define AUTONOMY_GLOBALS_H
-
-namespace constants
-{
-    // Drive constants.
-    const int MAX_DRIVE_POWER = 250;
-    const int MIN_DRIVE_POWER = 50;
-}    // namespace constants
-
-// Logging:
-enum AutonomyLogger
-{
-    AL_FileLogger,
-    AL_ConsoleLogger
-};                                                                           // Enum to specify logging location
-
-extern plog::RollingFileAppender<plog::TxtFormatter> g_pFileAppender;        // Sends log message to file
-extern plog::ColorConsoleAppender<plog::TxtFormatter> g_pConsoleAppender;    // Sends log message to file and console
-
-void InitializeAutonomyLoggers();                                            // Method to set up the loggers
-
-// Versioning:
-extern Autonomy_IdentitySoftware g_pIdentifySoftware;    // Global Version Handler
-
-// Board Interfaces:
-extern DriveBoard g_pDriveBoardInterface;              // Global Drive Board Interface
-extern MultimediaBoard g_pMultimediaBoardInterface;    // Global Multimedia Board Interface
-extern NavigationBoard g_pNavigationBoardInterface;    // Global Navigation Board Interface
-
-#endif                                                 // MRDT_AUTONOMY_GLOBALS_H
+/******************************************************************************
+ * @brief Defines functions and objects used project wide.
+ *
+ * @file Autonomy_Globals.h
+ * @author Eli Byrd (edbgkk@mst.edu), ClayJay3 (claytonraycowen@gmail.com)
+ * @date 2023-0620
+ *
+ * @copyright Copyright MRDT 2023 - All Rights Reserved
+ ******************************************************************************/
+
+#include "Autonomy_IdentitySoftware.h"
+#include "drivers/DriveBoard.h"
+#include "drivers/MultimediaBoard.h"
+#include "drivers/NavigationBoard.h"
+
+#include <chrono>
+#include <ctime>
+#include <plog/Initializers/ConsoleInitializer.h>
+#include <plog/Initializers/RollingFileInitializer.h>
+#include <plog/Log.h>
+
+#ifndef AUTONOMY_GLOBALS_H
+#define AUTONOMY_GLOBALS_H
+
+namespace constants
+{
+    // Drive constants.
+    const int MAX_DRIVE_POWER = 250;
+    const int MIN_DRIVE_POWER = 50;
+}    // namespace constants
+
+// Logging:
+enum AutonomyLogger
+{
+    AL_FileLogger,
+    AL_ConsoleLogger
+};                                                                           // Enum to specify logging location
+
+extern plog::RollingFileAppender<plog::TxtFormatter> g_pFileAppender;        // Sends log message to file
+extern plog::ColorConsoleAppender<plog::TxtFormatter> g_pConsoleAppender;    // Sends log message to file and console
+
+void InitializeAutonomyLoggers();                                            // Method to set up the loggers
+
+// Versioning:
+extern Autonomy_IdentitySoftware g_pIdentifySoftware;    // Global Version Handler
+
+// Board Interfaces:
+extern DriveBoard g_pDriveBoardInterface;              // Global Drive Board Interface
+extern MultimediaBoard g_pMultimediaBoardInterface;    // Global Multimedia Board Interface
+extern NavigationBoard g_pNavigationBoardInterface;    // Global Navigation Board Interface
+
+#endif                                                 // MRDT_AUTONOMY_GLOBALS_H