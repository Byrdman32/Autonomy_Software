--- conflicted
+++ resolved
@@ -1,191 +1,183 @@
-/******************************************************************************
- * @brief Implements the MultimediaBoard class.
- *
- * @file MultimediaBoard.cpp
- * @author Eli Byrd (edbgkk@mst.edu)
- * @date 2023-06-20
- *
- * @copyright Copyright Mars Rover Design Team 2023 - All Rights Reserved
- ******************************************************************************/
-
-#include "MultimediaBoard.h"
-#include "../AutonomyGlobals.h"
-#include "../AutonomyNetworking.h"
-
-/// \cond
-#include <RoveComm/RoveCommManifest.h>
-
-/// \endcond
-
-/******************************************************************************
- * @brief Construct a new Multimedia Board:: Multimedia Board object.
- *
- *
- * @author clayjay3 (claytonraycowen@gmail.com)
- * @date 2023-09-23
- ******************************************************************************/
-MultimediaBoard::MultimediaBoard()
-{
-    // Initialize member variables.
-    m_eCurrentLightingState = eOff;
-}
-
-/******************************************************************************
- * @brief Destroy the Multimedia Board:: Multimedia Board object.
- *
- *
- * @author clayjay3 (claytonraycowen@gmail.com)
- * @date 2023-09-23
- ******************************************************************************/
-MultimediaBoard::~MultimediaBoard()
-{
-    // Send RGB 0, 0, 0 to multimedia board to turn LED panel off.
-    this->SendLightingState(eOff);
-}
-
-/******************************************************************************
- * @brief Sends a predetermined color pattern to board.
- *
- * @param eState - The lighting state. Enum defined in header file for
- * 					MultimediaBoard.h
- *
- * @author clayjay3 (claytonraycowen@gmail.com)
- * @date 2023-09-23
- ******************************************************************************/
-void MultimediaBoard::SendLightingState(MultimediaBoardLightingState eState)
-{
-    // Update member variables.
-    m_eCurrentLightingState = eState;
-
-    // Create new RoveCommPacket. Will be constructed in enum.
-    rovecomm::RoveCommPacket<uint8_t> stPacket;
-
-    // Decide what lighting operation to execute.
-    switch (eState)
-    {
-        case eOff:
-            // Construct a RoveComm packet with the lighting data.
-            stPacket.unDataId    = manifest::Core::COMMANDS.find("LEDRGB")->second.DATA_ID;
-            stPacket.unDataCount = manifest::Core::COMMANDS.find("LEDRGB")->second.DATA_COUNT;
-            stPacket.eDataType   = manifest::Core::COMMANDS.find("LEDRGB")->second.DATA_TYPE;
-            // Use RoveComm to send 0, 0, 0 RGB values.
-            stPacket.vData.emplace_back(0);
-            stPacket.vData.emplace_back(0);
-            stPacket.vData.emplace_back(0);
-            break;
-
-        case eCustom:
-            // Use RoveComm to send old custom values previously set.
-            this->SendRGB(m_stCustomRGBValues);
-            break;
-
-        case eTeleOp:
-            // Construct a RoveComm packet with the lighting data.
-            stPacket.unDataId    = manifest::Core::COMMANDS.find("STATEDISPLAY")->second.DATA_ID;
-            stPacket.unDataCount = manifest::Core::COMMANDS.find("STATEDISPLAY")->second.DATA_COUNT;
-            stPacket.eDataType   = manifest::Core::COMMANDS.find("STATEDISPLAY")->second.DATA_TYPE;
-            // Use RoveComm to send BLUE color state value.
-            stPacket.vData.emplace_back(manifest::Core::DISPLAYSTATE::TELEOP);
-            break;
-
-        case eAutonomy:
-            // Construct a RoveComm packet with the lighting data.
-            stPacket.unDataId    = manifest::Core::COMMANDS.find("STATEDISPLAY")->second.DATA_ID;
-            stPacket.unDataCount = manifest::Core::COMMANDS.find("STATEDISPLAY")->second.DATA_COUNT;
-            stPacket.eDataType   = manifest::Core::COMMANDS.find("STATEDISPLAY")->second.DATA_TYPE;
-            // Use RoveComm to send RED color state value.
-            stPacket.vData.emplace_back(manifest::Core::DISPLAYSTATE::AUTONOMY);
-            break;
-
-        case eReachedGoal:
-            // Construct a RoveComm packet with the lighting data.
-            stPacket.unDataId    = manifest::Core::COMMANDS.find("STATEDISPLAY")->second.DATA_ID;
-            stPacket.unDataCount = manifest::Core::COMMANDS.find("STATEDISPLAY")->second.DATA_COUNT;
-            stPacket.eDataType   = manifest::Core::COMMANDS.find("STATEDISPLAY")->second.DATA_TYPE;
-            // Use RoveComm to send flashing GREEN color state value.
-            stPacket.vData.emplace_back(manifest::Core::DISPLAYSTATE::REACHED_GOAL);
-            break;
-
-        default:
-            // Construct a RoveComm packet with the lighting data.
-            stPacket.unDataId    = manifest::Core::COMMANDS.find("LEDRGB")->second.DATA_ID;
-            stPacket.unDataCount = manifest::Core::COMMANDS.find("LEDRGB")->second.DATA_COUNT;
-            stPacket.eDataType   = manifest::Core::COMMANDS.find("LEDRGB")->second.DATA_TYPE;
-            // Send lighting state over RoveComm.
-            stPacket.vData.emplace_back(0);
-            stPacket.vData.emplace_back(0);
-            stPacket.vData.emplace_back(0);
-            break;
-    }
-
-    // Check if we should send packets to the SIM or board.
-    const char* cIPAddress = constants::MODE_SIM ? "127.0.0.1" : manifest::Core::IP_ADDRESS.IP_STR.c_str();
-    // Send multimedia board lighting state to board over RoveComm.
-<<<<<<< HEAD
-    globals::g_pRoveCommUDPNode->SendUDPPacket(stPacket, cIPAddress, constants::ROVECOMM_OUTGOING_UDP_PORT);
-=======
-    network::g_pRoveCommUDPNode->SendUDPPacket(stPacket, cIPAddress, constants::ROVECOMM_OUTGOING_UDP_PORT);
->>>>>>> 7034c9d6
-}
-
-/******************************************************************************
- * @brief Send a custom RGB value to the board.
- *
- * @param stRGBVal - RGB struct containing color information.
- *
- * @author clayjay3 (claytonraycowen@gmail.com)
- * @date 2023-09-23
- ******************************************************************************/
-void MultimediaBoard::SendRGB(RGB stRGBVal)
-{
-    // Update custom RGB values.
-    m_stCustomRGBValues = stRGBVal;
-    // Update internal lighting state.
-    m_eCurrentLightingState = eCustom;
-
-    // Construct a RoveComm packet with the lighting data.
-    rovecomm::RoveCommPacket<uint8_t> stPacket;
-    stPacket.unDataId    = manifest::Core::COMMANDS.find("LEDRGB")->second.DATA_ID;
-    stPacket.unDataCount = manifest::Core::COMMANDS.find("LEDRGB")->second.DATA_COUNT;
-    stPacket.eDataType   = manifest::Core::COMMANDS.find("LEDRGB")->second.DATA_TYPE;
-    stPacket.vData.emplace_back(stRGBVal.dRed);
-    stPacket.vData.emplace_back(stRGBVal.dGreen);
-    stPacket.vData.emplace_back(stRGBVal.dBlue);
-    // Check if we should send packets to the SIM or board.
-    const char* cIPAddress = constants::MODE_SIM ? "127.0.0.1" : manifest::Core::IP_ADDRESS.IP_STR.c_str();
-    // Send RGB values to multimedia board over RoveComm.
-<<<<<<< HEAD
-    globals::g_pRoveCommUDPNode->SendUDPPacket(stPacket, cIPAddress, constants::ROVECOMM_OUTGOING_UDP_PORT);
-=======
-    network::g_pRoveCommUDPNode->SendUDPPacket(stPacket, cIPAddress, constants::ROVECOMM_OUTGOING_UDP_PORT);
->>>>>>> 7034c9d6
-}
-
-/******************************************************************************
- * @brief Accessor for the current lighting state of the multimedia board.
- *
- * @return MultimediaBoard::MultimediaBoardLightingState - An enumerator value representing
- *      the current lighting state of the board.
- *
- * @author clayjay3 (claytonraycowen@gmail.com)
- * @date 2024-03-03
- ******************************************************************************/
-MultimediaBoard::MultimediaBoardLightingState MultimediaBoard::GetCurrentLightingState() const
-{
-    // Return the current lighting state.
-    return m_eCurrentLightingState;
-}
-
-/******************************************************************************
- * @brief Accessor for the current custom lighting RGB values.
- *
- * @return MultimediaBoard::RGB - The custom lighting values stored in an RGB struct.
- *
- * @author clayjay3 (claytonraycowen@gmail.com)
- * @date 2024-03-03
- ******************************************************************************/
-MultimediaBoard::RGB MultimediaBoard::GetCustomLightingValues() const
-{
-    // Return the currently stored custom lighting values.
-    return m_stCustomRGBValues;
-}
+/******************************************************************************
+ * @brief Implements the MultimediaBoard class.
+ *
+ * @file MultimediaBoard.cpp
+ * @author Eli Byrd (edbgkk@mst.edu)
+ * @date 2023-06-20
+ *
+ * @copyright Copyright Mars Rover Design Team 2023 - All Rights Reserved
+ ******************************************************************************/
+
+#include "MultimediaBoard.h"
+#include "../AutonomyGlobals.h"
+#include "../AutonomyNetworking.h"
+
+/// \cond
+#include <RoveComm/RoveCommManifest.h>
+
+/// \endcond
+
+/******************************************************************************
+ * @brief Construct a new Multimedia Board:: Multimedia Board object.
+ *
+ *
+ * @author clayjay3 (claytonraycowen@gmail.com)
+ * @date 2023-09-23
+ ******************************************************************************/
+MultimediaBoard::MultimediaBoard()
+{
+    // Initialize member variables.
+    m_eCurrentLightingState = eOff;
+}
+
+/******************************************************************************
+ * @brief Destroy the Multimedia Board:: Multimedia Board object.
+ *
+ *
+ * @author clayjay3 (claytonraycowen@gmail.com)
+ * @date 2023-09-23
+ ******************************************************************************/
+MultimediaBoard::~MultimediaBoard()
+{
+    // Send RGB 0, 0, 0 to multimedia board to turn LED panel off.
+    this->SendLightingState(eOff);
+}
+
+/******************************************************************************
+ * @brief Sends a predetermined color pattern to board.
+ *
+ * @param eState - The lighting state. Enum defined in header file for
+ * 					MultimediaBoard.h
+ *
+ * @author clayjay3 (claytonraycowen@gmail.com)
+ * @date 2023-09-23
+ ******************************************************************************/
+void MultimediaBoard::SendLightingState(MultimediaBoardLightingState eState)
+{
+    // Update member variables.
+    m_eCurrentLightingState = eState;
+
+    // Create new RoveCommPacket. Will be constructed in enum.
+    rovecomm::RoveCommPacket<uint8_t> stPacket;
+
+    // Decide what lighting operation to execute.
+    switch (eState)
+    {
+        case eOff:
+            // Construct a RoveComm packet with the lighting data.
+            stPacket.unDataId    = manifest::Core::COMMANDS.find("LEDRGB")->second.DATA_ID;
+            stPacket.unDataCount = manifest::Core::COMMANDS.find("LEDRGB")->second.DATA_COUNT;
+            stPacket.eDataType   = manifest::Core::COMMANDS.find("LEDRGB")->second.DATA_TYPE;
+            // Use RoveComm to send 0, 0, 0 RGB values.
+            stPacket.vData.emplace_back(0);
+            stPacket.vData.emplace_back(0);
+            stPacket.vData.emplace_back(0);
+            break;
+
+        case eCustom:
+            // Use RoveComm to send old custom values previously set.
+            this->SendRGB(m_stCustomRGBValues);
+            break;
+
+        case eTeleOp:
+            // Construct a RoveComm packet with the lighting data.
+            stPacket.unDataId    = manifest::Core::COMMANDS.find("STATEDISPLAY")->second.DATA_ID;
+            stPacket.unDataCount = manifest::Core::COMMANDS.find("STATEDISPLAY")->second.DATA_COUNT;
+            stPacket.eDataType   = manifest::Core::COMMANDS.find("STATEDISPLAY")->second.DATA_TYPE;
+            // Use RoveComm to send BLUE color state value.
+            stPacket.vData.emplace_back(manifest::Core::DISPLAYSTATE::TELEOP);
+            break;
+
+        case eAutonomy:
+            // Construct a RoveComm packet with the lighting data.
+            stPacket.unDataId    = manifest::Core::COMMANDS.find("STATEDISPLAY")->second.DATA_ID;
+            stPacket.unDataCount = manifest::Core::COMMANDS.find("STATEDISPLAY")->second.DATA_COUNT;
+            stPacket.eDataType   = manifest::Core::COMMANDS.find("STATEDISPLAY")->second.DATA_TYPE;
+            // Use RoveComm to send RED color state value.
+            stPacket.vData.emplace_back(manifest::Core::DISPLAYSTATE::AUTONOMY);
+            break;
+
+        case eReachedGoal:
+            // Construct a RoveComm packet with the lighting data.
+            stPacket.unDataId    = manifest::Core::COMMANDS.find("STATEDISPLAY")->second.DATA_ID;
+            stPacket.unDataCount = manifest::Core::COMMANDS.find("STATEDISPLAY")->second.DATA_COUNT;
+            stPacket.eDataType   = manifest::Core::COMMANDS.find("STATEDISPLAY")->second.DATA_TYPE;
+            // Use RoveComm to send flashing GREEN color state value.
+            stPacket.vData.emplace_back(manifest::Core::DISPLAYSTATE::REACHED_GOAL);
+            break;
+
+        default:
+            // Construct a RoveComm packet with the lighting data.
+            stPacket.unDataId    = manifest::Core::COMMANDS.find("LEDRGB")->second.DATA_ID;
+            stPacket.unDataCount = manifest::Core::COMMANDS.find("LEDRGB")->second.DATA_COUNT;
+            stPacket.eDataType   = manifest::Core::COMMANDS.find("LEDRGB")->second.DATA_TYPE;
+            // Send lighting state over RoveComm.
+            stPacket.vData.emplace_back(0);
+            stPacket.vData.emplace_back(0);
+            stPacket.vData.emplace_back(0);
+            break;
+    }
+
+    // Check if we should send packets to the SIM or board.
+    const char* cIPAddress = constants::MODE_SIM ? "127.0.0.1" : manifest::Core::IP_ADDRESS.IP_STR.c_str();
+    // Send multimedia board lighting state to board over RoveComm.
+    network::g_pRoveCommUDPNode->SendUDPPacket(stPacket, cIPAddress, constants::ROVECOMM_OUTGOING_UDP_PORT);
+}
+
+/******************************************************************************
+ * @brief Send a custom RGB value to the board.
+ *
+ * @param stRGBVal - RGB struct containing color information.
+ *
+ * @author clayjay3 (claytonraycowen@gmail.com)
+ * @date 2023-09-23
+ ******************************************************************************/
+void MultimediaBoard::SendRGB(RGB stRGBVal)
+{
+    // Update custom RGB values.
+    m_stCustomRGBValues = stRGBVal;
+    // Update internal lighting state.
+    m_eCurrentLightingState = eCustom;
+
+    // Construct a RoveComm packet with the lighting data.
+    rovecomm::RoveCommPacket<uint8_t> stPacket;
+    stPacket.unDataId    = manifest::Core::COMMANDS.find("LEDRGB")->second.DATA_ID;
+    stPacket.unDataCount = manifest::Core::COMMANDS.find("LEDRGB")->second.DATA_COUNT;
+    stPacket.eDataType   = manifest::Core::COMMANDS.find("LEDRGB")->second.DATA_TYPE;
+    stPacket.vData.emplace_back(stRGBVal.dRed);
+    stPacket.vData.emplace_back(stRGBVal.dGreen);
+    stPacket.vData.emplace_back(stRGBVal.dBlue);
+    // Check if we should send packets to the SIM or board.
+    const char* cIPAddress = constants::MODE_SIM ? "127.0.0.1" : manifest::Core::IP_ADDRESS.IP_STR.c_str();
+    // Send RGB values to multimedia board over RoveComm.
+    network::g_pRoveCommUDPNode->SendUDPPacket(stPacket, cIPAddress, constants::ROVECOMM_OUTGOING_UDP_PORT);
+}
+
+/******************************************************************************
+ * @brief Accessor for the current lighting state of the multimedia board.
+ *
+ * @return MultimediaBoard::MultimediaBoardLightingState - An enumerator value representing
+ *      the current lighting state of the board.
+ *
+ * @author clayjay3 (claytonraycowen@gmail.com)
+ * @date 2024-03-03
+ ******************************************************************************/
+MultimediaBoard::MultimediaBoardLightingState MultimediaBoard::GetCurrentLightingState() const
+{
+    // Return the current lighting state.
+    return m_eCurrentLightingState;
+}
+
+/******************************************************************************
+ * @brief Accessor for the current custom lighting RGB values.
+ *
+ * @return MultimediaBoard::RGB - The custom lighting values stored in an RGB struct.
+ *
+ * @author clayjay3 (claytonraycowen@gmail.com)
+ * @date 2024-03-03
+ ******************************************************************************/
+MultimediaBoard::RGB MultimediaBoard::GetCustomLightingValues() const
+{
+    // Return the currently stored custom lighting values.
+    return m_stCustomRGBValues;
+}