--- conflicted
+++ resolved
@@ -125,8 +125,6 @@
             }
     };
 
-<<<<<<< HEAD
-=======
     /////////////////////////////////////////
     // Define namespace custom handler
     /////////////////////////////////////////
@@ -201,6 +199,5 @@
             void flush() noexcept override {}
     };
 
->>>>>>> adc0fdb7
 }    // namespace logging
 #endif    // AUTONOMY_LOGGING_H