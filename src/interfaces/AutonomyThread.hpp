--- conflicted
+++ resolved
@@ -72,11 +72,7 @@
          * @author ClayJay3 (claytonraycowen@gmail.com)
          * @date 2023-07-23
          ******************************************************************************/
-<<<<<<< HEAD
-        void RunThread(std::atomic<bool>& bStopThread)
-=======
         virtual ~AutonomyThread()
->>>>>>> bcdc3231
         {
             // Tell all threads to stop executing user code.
             m_bStopThreads = true;
