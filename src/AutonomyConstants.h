/******************************************************************************
 * @brief The constants header for Autonomy Software
 *
 * @file Consts.h
 * @author Eli Byrd (edbgkk@mst.edu)
 * @date 2023-07-30
 *
 * @copyright Copyright Mars Rover Design Team 2023 - All Rights Reserved
 ******************************************************************************/

#ifndef CONSTS_H
#define CONSTS_H

#include "./interfaces/Camera.hpp"

/// \cond
#include <opencv2/opencv.hpp>
#include <sl/Camera.hpp>

/// \endcond

/******************************************************************************
 * @brief Namespace containing all constants for autonomy software. Including
 *      AutonomyGlobals.h will also include this namespace.
 *
 *
 * @author ClayJay3 (claytonraycowen@gmail.com)
 * @date 2023-08-05
 ******************************************************************************/
namespace constants
{
    ///////////////////////////////////////////////////////////////////////////
    //// Logging Constants.
    ///////////////////////////////////////////////////////////////////////////

    // Output Paths.
    const std::string LOGGING_OUTPUT_PATH_ABSOLUTE = "./logs/";    // The absolute to write output logging and video files to.
    ///////////////////////////////////////////////////////////////////////////

    ///////////////////////////////////////////////////////////////////////////
    //// Drive Constants.
    ///////////////////////////////////////////////////////////////////////////

    // Power constants.
    const float DRIVE_MAX_POWER  = 1.0;
    const float DRIVE_MIN_POWER  = -1.0;
    const float DRIVE_MAX_EFFORT = 0.5;
    const float DRIVE_MIN_EFFORT = -0.5;

    // Control constants.
    const double DRIVE_PID_PROPORTIONAL       = 0.1;     // The proportional gain for the controller used to point the rover at a goal heading during navigation.
    const double DRIVE_PID_INTEGRAL           = 0.01;    // The integral gain for the controller used to point the rover at a goal heading during navigation.
    const double DRIVE_PID_DERIVATIVE         = 0.0;     // The derivative gain for the controller used to point the rover at a goal heading during navigation.
    const double DRIVE_PID_MAX_ERROR_PER_ITER = 100;     // The max allowable error the controller will see per iteration. This is on degrees from setpoint.
    const double DRIVE_PID_MAX_INTEGRAL_TERM  = 0.3;     // The max effort the I term is allowed to contribute.
    const double DRIVE_PID_MAX_OUTPUT_EFFORT = DRIVE_MAX_EFFORT;    // The max effort the entire PID controller is allowed to output. Range is within DRIVE_MAX/MIN_POWER.
    const double DRIVE_PID_MAX_RAMP_RATE     = 0.4;                 // The max ramp rate of the output of the PID controller.
    const double DRIVE_PID_OUTPUT_FILTER     = 0.0;                 // Larger values will filter out large spikes or oscillations. 0.1 is a good starting point.
    const bool DRIVE_PID_OUTPUT_REVERSED     = false;               // Negates the output of the PID controller.
    const bool DRIVE_SQUARE_CONTROL_INPUTS   = false;    // This is used by the DifferentialDrive algorithms. True makes fine inputs smoother, but less responsive.
    const bool DRIVE_CURVATURE_KINEMATICS_ALLOW_TURN_WHILE_STOPPED = true;    // This enabled turning in-place when using curvature drive control.
    ///////////////////////////////////////////////////////////////////////////

    ///////////////////////////////////////////////////////////////////////////
    //// Recording Handler Adjustments.
    ///////////////////////////////////////////////////////////////////////////

    // Recording adjustments.
    const int RECORDER_FPS = 15;    // The FPS all recordings should run at.
    // Camera recording toggles.
    const bool ZED_MAINCAM_ENABLE_RECORDING       = true;    // Whether or not to record the main ZED camera.
    const bool BASICCAM_LEFTCAM_ENABLE_RECORDING  = true;    // Whether or not to record the left USB camera.
    const bool BASICCAM_RIGHTCAM_ENABLE_RECORDING = true;    // Whether or not to record the right USB camera.
    // TagDetector recording toggles.
    const bool TAGDETECT_MAINCAM_ENABLE_RECORDING  = true;    // Whether or not to record the main ZED camera tag detector.
    const bool TAGDETECT_LEFTCAM_ENABLE_RECORDING  = true;    // Whether or not to record the left USB camera tag detector.
    const bool TAGDETECT_RIGHTCAM_ENABLE_RECORDING = true;    // Whether or not to record the right USB camera tag detector.
    ///////////////////////////////////////////////////////////////////////////

    ///////////////////////////////////////////////////////////////////////////
    //// Camera Constants.
    ///////////////////////////////////////////////////////////////////////////

    // ZedCam Basic Config.
    const sl::RESOLUTION ZED_BASE_RESOLUTION     = sl::RESOLUTION::HD720;                      // The base resolution to open the all cameras with.
    const sl::UNIT ZED_MEASURE_UNITS             = sl::UNIT::METER;                            // The base measurement unit to use for depth.
    const sl::COORDINATE_SYSTEM ZED_COORD_SYSTEM = sl::COORDINATE_SYSTEM::LEFT_HANDED_Y_UP;    // Coordinate system to use for measurements.
    const sl::DEPTH_MODE ZED_DEPTH_MODE          = sl::DEPTH_MODE::NEURAL;                     // The measurement accuracy for depth. NEURAL is by far the best.
    const sl::VIEW ZED_RETRIEVE_VIEW             = sl::VIEW::LEFT;                             // The eye to retrieve regular and depth images from.
    const bool ZED_SENSING_FILL                  = false;    // True provides a depth map with a Z value for every pixel (X, Y) in the left image. Slower and worse.
    const float ZED_DEFAULT_MINIMUM_DISTANCE     = 0.2;      // Minimum distance in ZED_MEASURE_UNITS to report from depth measurement.
    const float ZED_DEFAULT_MAXIMUM_DISTANCE     = 40.0;     // Maximum distance in ZED_MEASURE_UNITS to report from depth measurement.
    const int ZED_DEPTH_STABILIZATION = 1;    // This parameter controls a stabilization filter that reduces oscillations in depth map. In the range [0-100] default is 1.
    // ZedCam Positional Tracking Config.
    const sl::POSITIONAL_TRACKING_MODE ZED_POSETRACK_MODE = sl::POSITIONAL_TRACKING_MODE::STANDARD;    // Positional tracking accuracy.
    const bool ZED_POSETRACK_AREA_MEMORY                  = true;     // Enabled camera to remember its surroundings for better positioning. Uses more resources.
    const bool ZED_POSETRACK_POSE_SMOOTHING               = false;    // Smooth pose correction for small drift. Decreases overall precision for small movements.
    const bool ZED_POSETRACK_FLOOR_IS_ORIGIN              = true;     // Sets the floor plane as origin for tracking. This turns on floor plane detection temporarily.
    const bool ZED_POSETRACK_ENABLE_IMU_FUSION            = true;     // Allows ZED to use both optical odometry and IMU data for pose tracking.
    const float ZED_POSETRACK_USABLE_DEPTH_MIN            = 0.2;      // Minimum depth used for pose tracking, useful if a static object is partial in view of the camera.
    const float ZED_POSETRACK_USE_GRAVITY_ORIGIN          = true;     // Override 2 of the 3 rotations from initial_world_transform using the IMU.
    // ZedCam Spatial Mapping Config.
    const sl::SpatialMappingParameters::SPATIAL_MAP_TYPE ZED_MAPPING_TYPE = sl::SpatialMappingParameters::SPATIAL_MAP_TYPE::MESH;    // Mesh or point cloud output.
    const float ZED_MAPPING_RANGE_METER                                   = 20.0;    // The max range in meters that the ZED cameras should use for mapping. 0 = auto.
    const float ZED_MAPPING_RESOLUTION_METER                              = 0.01;    // The approx goal precision for spatial mapping in METERS. Higher = Faster.
    const int ZED_MAPPING_MAX_MEMORY                                      = 4096;    // The max amount of CPU RAM (MB) that can be allocated for spatial mapping.
    const bool ZED_MAPPING_USE_CHUNK_ONLY   = true;    // Only update chunks that have probably changed or have new data. Faster, less accurate.
    const int ZED_MAPPING_STABILITY_COUNTER = 4;       // Number of times that a point should be seen before adding to mesh.
    // ZedCam Object Detection Config.
    const bool ZED_OBJDETECTION_IMG_SYNC     = true;     // True = Run detection for every frame. False = Run detection async, can lead to delayed detections.
    const bool ZED_OBJDETECTION_TRACK_OBJ    = true;     // Whether or not to enable object tracking in the scene. Attempts to maintain OBJ UUIDs.
    const bool ZED_OBJDETECTION_SEGMENTATION = false;    // Use depth data to compute the segmentation for an object. (exact outline/shape)
    const sl::OBJECT_FILTERING_MODE ZED_OBJDETECTION_FILTERING = sl::OBJECT_FILTERING_MODE::NMS3D_PER_CLASS;    // Custom detection, use PER_CLASS or NONE.
    const float ZED_OBJDETECTION_TRACKING_PREDICTION_TIMEOUT   = 0.5;    // 0-1 second. Timeout to keep guessing object position when not in sight.
    const float ZED_OBJDETECTION_BATCH_RETENTION_TIME          = 240;    // The time in seconds to search for an object UUID before expiring the object.
    const float ZED_OBJDETECTION_BATCH_LATENCY = 2;    // Short latency will limit the search for previously seen object IDs but will be closer to real time output.
    // Zed Fusion Config.
    const sl::UNIT FUSION_MEASUREMENT_UNITS         = ZED_MEASURE_UNITS;                          // The base measurement unit to use for depth and other measurements.
    const sl::COORDINATE_SYSTEM FUSION_COORD_SYSTEM = sl::COORDINATE_SYSTEM::LEFT_HANDED_Y_UP;    // Coordinate system to use for measurements.
    const bool FUSION_SDK_VERBOSE                   = true;                                       // Enable verbose output from the internal fusion library in the ZEDSDK.
    const bool FUSION_ENABLE_GNSS_FUSION            = true;    // Enable the fusion of camera visual odometry tracking with GNSS data from NavBoard.

    // BasicCam Basic Config.
    const cv::InterpolationFlags BASICCAM_RESIZE_INTERPOLATION_METHOD = cv::InterpolationFlags::INTER_LINEAR;    // The algorithm used to fill in pixels when resizing.
    ///////////////////////////////////////////////////////////////////////////

    ///////////////////////////////////////////////////////////////////////////
    //// Camera Handler Adjustments.
    ///////////////////////////////////////////////////////////////////////////

    // Main ZED Camera.
    const int ZED_MAINCAM_RESOLUTIONX               = 1280;    // The horizontal pixel resolution to resize the maincam images to.
    const int ZED_MAINCAM_RESOLUTIONY               = 720;     // The vertical pixel resolution to resize the maincam images to.
    const int ZED_MAINCAM_FPS                       = 60;      // The FPS to use for the maincam.
    const int ZED_MAINCAM_HORIZONTAL_FOV            = 110;     // The horizontal FOV of the camera. Useful for future calculations.
    const int ZED_MAINCAM_VERTICAL_FOV              = 70;      // The vertical FOV of the camera. Useful for future calculations.
    const bool ZED_MAINCAM_USE_GPU_MAT              = true;    // Whether or not to use CPU or GPU memory mats. GPU memory transfer/operations are faster.
    const bool ZED_MAINCAM_USE_HALF_PRECISION_DEPTH = true;    // Whether of not to use float32 or unsigned short (16) for depth measure.
    const bool ZED_MAINCAM_FUSION_MASTER            = true;    // Whether or not this camera will host the master instance of the ZEDSDK Fusion capabilities.
    const int ZED_MAINCAM_FRAME_RETRIEVAL_THREADS   = 10;      // The number of threads allocated to the threadpool for performing frame copies to other threads.
    const int ZED_MAINCAM_SERIAL                    = 0;       // The serial number of the camera. Set to 0 to open the next available one. 31237348

    // Left Side Cam.
    const int BASICCAM_LEFTCAM_RESOLUTIONX             = 1280;    // The horizontal pixel resolution to resize the maincam images to.
    const int BASICCAM_LEFTCAM_RESOLUTIONY             = 720;     // The vertical pixel resolution to resize the maincam images to.
    const int BASICCAM_LEFTCAM_FPS                     = 30;      // The FPS to use for the maincam.
    const int BASICCAM_LEFTCAM_HORIZONTAL_FOV          = 110;     // The horizontal FOV of the camera. Useful for future calculations.
    const int BASICCAM_LEFTCAM_VERTICAL_FOV            = 70;      // The vertical FOV of the camera. Useful for future calculations.
    const int BASICCAM_LEFTCAM_FRAME_RETRIEVAL_THREADS = 5;       // The number of threads allocated to the threadpool for performing frame copies to other threads.
    const int BASICCAM_LEFTCAM_INDEX                   = 0;       // The /dev/video index of the camera.
    const PIXEL_FORMATS BASICCAM_LEFTCAM_PIXELTYPE     = PIXEL_FORMATS::eBGR;    // The pixel layout of the camera.

    // Right Side Cam.
    const int BASICCAM_RIGHTCAM_RESOLUTIONX             = 1280;    // The horizontal pixel resolution to resize the maincam images to.
    const int BASICCAM_RIGHTCAM_RESOLUTIONY             = 720;     // The vertical pixel resolution to resize the maincam images to.
    const int BASICCAM_RIGHTCAM_FPS                     = 30;      // The FPS to use for the maincam.
    const int BASICCAM_RIGHTCAM_HORIZONTAL_FOV          = 110;     // The horizontal FOV of the camera. Useful for future calculations.
    const int BASICCAM_RIGHTCAM_VERTICAL_FOV            = 70;      // The vertical FOV of the camera. Useful for future calculations.
    const int BASICCAM_RIGHTCAM_FRAME_RETRIEVAL_THREADS = 5;       // The number of threads allocated to the threadpool for performing frame copies to other threads.
    const int BASICCAM_RIGHTCAM_INDEX                   = 2;       // The /dev/video index of the camera.
    const PIXEL_FORMATS BASICCAM_RIGHTCAM_PIXELTYPE     = PIXEL_FORMATS::eBGR;    // The pixel layout of the camera.
    ///////////////////////////////////////////////////////////////////////////

    ///////////////////////////////////////////////////////////////////////////
    //// ArUco Vision Constants.
    ///////////////////////////////////////////////////////////////////////////

    // OpenCV ArUco detection config.
    const cv::aruco::PredefinedDictionaryType ARUCO_DICTIONARY = cv::aruco::DICT_4X4_50;    // The predefined ArUco dictionary to use for detections.
    const float ARUCO_TAG_SIDE_LENGTH                          = 0.015;                     // Size of the white borders around the tag.
    const int ARUCO_VALIDATION_THRESHOLD             = 5;      // How many times does the tag need to be detected(hit) before being validated as an actual aruco tag.
    const int ARUCO_UNVALIDATED_TAG_FORGET_THRESHOLD = 5;      // How many times can an unvalidated tag be missing from frame before being forgotten.
    const int ARUCO_VALIDATED_TAG_FORGET_THRESHOLD   = 10;     // How many times can a validated tag be missing from frame before being forgotten.
    const double ARUCO_PIXEL_THRESHOLD               = 175;    // Pixel value threshold for pre-process threshold mask
    const double ARUCO_PIXEL_THRESHOLD_MAX_VALUE     = 255;    // Pixel value to set to if pixel is within threshold
    ///////////////////////////////////////////////////////////////////////////

    ///////////////////////////////////////////////////////////////////////////
    //// Tag Detection Handler Adjustments.
    ///////////////////////////////////////////////////////////////////////////

    // Main ZED Camera.
    const int TAGDETECT_MAINCAM_DATA_RETRIEVAL_THREADS  = 4;     // The number of threads allocated to the threadpool for performing data copies to other threads.
    const int TAGDETECT_MAINCAM_CORNER_REFINE_MAX_ITER  = 30;    // The maximum number of iterations to run corner refinement on the image.
    const int TAGDETECT_MAINCAM_CORNER_REFINE_METHOD    = cv::aruco::CORNER_REFINE_NONE;    // Algorithm used to refine tag corner pixels.
    const bool TAGDETECT_MAINCAM_DETECT_INVERTED_MARKER = true;                             // Whether or not to detector upside-down tags.
    const int TAGDETECT_MAINCAM_MARKER_BORDER_BITS      = 1;                                // This number of bits on the border. A bit is one unit square of the tag.
    const bool TAGDETECT_MAINCAM_USE_ARUCO3_DETECTION   = true;                             // Whether or not to use the newer and faster Aruco detection strategy.
    const int TAGDETECT_MAINCAM_MAX_FPS                 = 30;                               // The max iterations per second of the tag detector.

    // Left Side Cam.
    const int TAGDETECT_LEFTCAM_DATA_RETRIEVAL_THREADS  = 4;     // The number of threads allocated to the threadpool for performing data copies to other threads.
    const int TAGDETECT_LEFTCAM_CORNER_REFINE_MAX_ITER  = 30;    // The maximum number of iterations to run corner refinement on the image.
    const int TAGDETECT_LEFTCAM_CORNER_REFINE_METHOD    = cv::aruco::CORNER_REFINE_NONE;    // Algorithm used to refine tag corner pixels.
    const bool TAGDETECT_LEFTCAM_DETECT_INVERTED_MARKER = true;                             // Whether or not to detector upside-down tags.
    const int TAGDETECT_LEFTCAM_MARKER_BORDER_BITS      = 1;                                // This number of bits on the border. A bit is one unit square of the tag.
    const bool TAGDETECT_LEFTCAM_USE_ARUCO3_DETECTION   = true;                             // Whether or not to use the newer and faster Aruco detection strategy.
    const int TAGDETECT_LEFTCAM_MAX_FPS                 = 30;                               // The max iterations per second of the tag detector.

    // Right Side Cam.
    const int TAGDETECT_RIGHTCAM_DATA_RETRIEVAL_THREADS  = 4;     // The number of threads allocated to the threadpool for performing data copies to other threads.
    const int TAGDETECT_RIGHTCAM_CORNER_REFINE_MAX_ITER  = 30;    // The maximum number of iterations to run corner refinement on the image.
    const int TAGDETECT_RIGHTCAM_CORNER_REFINE_METHOD    = cv::aruco::CORNER_REFINE_NONE;    // Algorithm used to refine tag corner pixels.
    const bool TAGDETECT_RIGHTCAM_DETECT_INVERTED_MARKER = true;                             // Whether or not to detector upside-down tags.
    const int TAGDETECT_RIGHTCAM_MARKER_BORDER_BITS      = 1;                                // This number of bits on the border. A bit is one unit square of the tag.
    const bool TAGDETECT_RIGHTCAM_USE_ARUCO3_DETECTION   = true;                             // Whether or not to use the newer and faster Aruco detection strategy.
    const int TAGDETECT_RIGHTCAM_MAX_FPS                 = 30;                               // The max iterations per second of the tag detector.

    ///////////////////////////////////////////////////////////////////////////

    ///////////////////////////////////////////////////////////////////////////
    //// State Constants.
    ///////////////////////////////////////////////////////////////////////////

    // Nothing here yet.
    ///////////////////////////////////////////////////////////////////////////

    ///////////////////////////////////////////////////////////////////////////
    //// Tag Detection Handler Adjustments.
    ///////////////////////////////////////////////////////////////////////////

    // High Level Functionality Adjustments.
    const int STATEMACHINE_MAX_IPS = 60;    // The maximum number of iteration per second of the state machines main thread.

    ///////////////////////////////////////////////////////////////////////////

    ///////////////////////////////////////////////////////////////////////////
    //// Algorithm Constants.
    ///////////////////////////////////////////////////////////////////////////

<<<<<<< HEAD
    // Stanley Controller config.
    const double STANLEY_STEER_CONTROL_GAIN = 0.5;    // Determines how reactive the rover is to yaw adjustments.
    const double STANLEY_DIST_TO_FRONT_AXLE = 2.9;    // Distance from position sensor to the center of the front axle.
    const double STANLEY_YAW_TOLERANCE      = 1.0;    // Threshold for limiting unnecessary small movements.
=======
    // ASTAR config.
    const double ASTAR_AVOIDANCE_MULTIPLIER = 1.2;          // Multiplier for marking extra nodes around objects as obstacles
    const double ASTAR_MAXIMUM_SEARCH_GRID  = 10.0;         // Maximum search grid size (UTM)
    const double ASTAR_NODE_SIZE            = 0.5;          // Represents the node size / accuracy in meters
    const double ASTAR_SQRT_NODE_SIZE       = M_SQRT1_2;    // Square root of m_dNodeSize
>>>>>>> 58addf18

    ///////////////////////////////////////////////////////////////////////////

}    // namespace constants

#endif    // CONSTS_H<|MERGE_RESOLUTION|>--- conflicted
+++ resolved
@@ -228,18 +228,16 @@
     //// Algorithm Constants.
     ///////////////////////////////////////////////////////////////////////////
 
-<<<<<<< HEAD
     // Stanley Controller config.
     const double STANLEY_STEER_CONTROL_GAIN = 0.5;    // Determines how reactive the rover is to yaw adjustments.
     const double STANLEY_DIST_TO_FRONT_AXLE = 2.9;    // Distance from position sensor to the center of the front axle.
     const double STANLEY_YAW_TOLERANCE      = 1.0;    // Threshold for limiting unnecessary small movements.
-=======
+
     // ASTAR config.
     const double ASTAR_AVOIDANCE_MULTIPLIER = 1.2;          // Multiplier for marking extra nodes around objects as obstacles
     const double ASTAR_MAXIMUM_SEARCH_GRID  = 10.0;         // Maximum search grid size (UTM)
     const double ASTAR_NODE_SIZE            = 0.5;          // Represents the node size / accuracy in meters
     const double ASTAR_SQRT_NODE_SIZE       = M_SQRT1_2;    // Square root of m_dNodeSize
->>>>>>> 58addf18
 
     ///////////////////////////////////////////////////////////////////////////
 
