--- conflicted
+++ resolved
@@ -41,13 +41,8 @@
 #endif
 
     // Safety constants.
-<<<<<<< HEAD
-    const double BATTERY_MINIMUM_CELL_VOLTAGE = 3.2;    // The minimum cell voltage of the battery before autonomy will forcefully enter Idle state.
-    const bool BATTERY_CHECKS_ENABLED = false;          // If autonomy should monitor PMS Currents and as a result have the ability to shutdown autonomy.
-=======
     const double BATTERY_MINIMUM_CELL_VOLTAGE = 3.2;      // The minimum cell voltage of the battery before autonomy will forcefully enter Idle state.
     const bool BATTERY_CHECKS_ENABLED         = false;    // If autonomy should monitor PMS Currents and as a result have the ability to shutdown autonomy.
->>>>>>> 27d1b440
 
     // Logging constants.
     const std::string LOGGING_OUTPUT_PATH_ABSOLUTE = "../logs/";    // The absolute to write output logging and video files to.
