/******************************************************************************
 * @brief Search Pattern State Implementation for Autonomy State Machine.
 *
 * @file SearchPatternState.cpp
 * @author Eli Byrd (edbgkk@mst.edu)
 * @date 2024-03-03
 *
 * @copyright Copyright Mars Rover Design Team 2024 - All Rights Reserved
 ******************************************************************************/

#include "SearchPatternState.h"
#include "../AutonomyGlobals.h"
<<<<<<< HEAD
#include "../algorithms/DifferentialDrive.hpp"
=======
>>>>>>> 7034c9d6
#include "../algorithms/SearchPattern.hpp"
#include "../interfaces/State.hpp"

/******************************************************************************
 * @brief Namespace containing all state machine related classes.
 *
 * @author Eli Byrd (edbgkk@mst.edu)
 * @date 2024-01-17
 ******************************************************************************/
namespace statemachine
{
    /******************************************************************************
     * @brief This method is called when the state is first started. It is used to
     *        initialize the state.
     *
     *
     * @author Eli Byrd (edbgkk@mst.edu)
     * @date 2024-01-17
     ******************************************************************************/
    void SearchPatternState::Start()
    {
        // Schedule the next run of the state's logic
        LOG_INFO(logging::g_qSharedLogger, "SearchPatternState: Scheduling next run of state logic.");

        m_nMaxDataPoints   = 100;
        m_tmLastStuckCheck = std::chrono::system_clock::now();

        m_vRoverPosition.reserve(m_nMaxDataPoints);

        // Calculate the search path.
        geoops::GPSCoordinate stCurrentPosGPS = globals::g_pNavigationBoard->GetGPSData();
        m_vSearchPath                         = searchpattern::CalculateSearchPatternWaypoints(stCurrentPosGPS,
                                                                       constants::SEARCH_ANGULAR_STEP_DEGREES,
                                                                       constants::SEARCH_MAX_RADIUS,
                                                                       constants::SEARCH_STARTING_HEADING_DEGREES,
                                                                       constants::SEARCH_SPACING);
        m_nSearchPathIdx                      = 0;

        m_vTagDetectors                       = {globals::g_pTagDetectionHandler->GetTagDetector(TagDetectionHandler::TagDetectors::eHeadMainCam),
                                                 globals::g_pTagDetectionHandler->GetTagDetector(TagDetectionHandler::TagDetectors::eHeadLeftArucoEye),
                                                 globals::g_pTagDetectionHandler->GetTagDetector(TagDetectionHandler::TagDetectors::eHeadRightArucoEye)};
    }

    /******************************************************************************
     * @brief This method is called when the state is exited. It is used to clean up
     *        the state.
     *
     *
     * @author Eli Byrd (edbgkk@mst.edu)
     * @date 2024-01-17
     ******************************************************************************/
    void SearchPatternState::Exit()
    {
        // Clean up the state before exiting
        LOG_INFO(logging::g_qSharedLogger, "SearchPatternState: Exiting state.");
<<<<<<< HEAD

        m_vRoverPosition.clear();
=======
>>>>>>> 7034c9d6

        globals::g_pDriveBoard->SendStop();
    }

    /******************************************************************************
     * @brief Construct a new State object.
     *
     *
     * @author Eli Byrd (edbgkk@mst.edu)
     * @date 2024-01-17
     ******************************************************************************/
    SearchPatternState::SearchPatternState() : State(States::eSearchPattern)
    {
        LOG_INFO(logging::g_qConsoleLogger, "Entering State: {}", ToString());

        m_bInitialized = false;

        if (!m_bInitialized)
        {
            Start();
            m_bInitialized = true;
        }
    }

    /******************************************************************************
     * @brief Run the state machine. Returns the next state.
     *
     * @author Eli Byrd (edbgkk@mst.edu)
     * @date 2024-01-17
     ******************************************************************************/
    void SearchPatternState::Run()
    {
        LOG_DEBUG(logging::g_qSharedLogger, "SearchPatternState: Running state-specific behavior.");
<<<<<<< HEAD

        //////////////////////////
        /* --- Log Position --- */
        //////////////////////////

        geoops::UTMCoordinate stCurrPosUTM = globals::g_pNavigationBoard->GetUTMData();
        if (m_vRoverPosition.size() == m_nMaxDataPoints)
        {
            m_vRoverPosition.erase(m_vRoverPosition.begin());
        }
        m_vRoverPosition.emplace_back(stCurrPosUTM.dEasting, stCurrPosUTM.dNorthing);

        /*
            The overall flow of this state is as follows.
            1. Is there a tag -> MarkerSeen
            2. Is there an object -> ObjectSeen
            3. Is there an obstacle -> TBD
            4. Is the rover stuck -> Stuck
            5. Is the search pattern complete -> Abort
            6. Follow the search pattern.
        */

        /////////////////////////
        /* --- Detect Tags --- */
        /////////////////////////

        std::vector<arucotag::ArucoTag> vDetectedArucoTags;
        std::vector<tensorflowtag::TensorflowTag> vDetectedTensorflowTags;

        tagdetectutils::LoadDetectedArucoTags(vDetectedArucoTags, m_vTagDetectors, false);
        tagdetectutils::LoadDetectedTensorflowTags(vDetectedTensorflowTags, m_vTagDetectors, false);

        if (vDetectedArucoTags.size() || vDetectedTensorflowTags.size())
        {
            globals::g_pStateMachineHandler->HandleEvent(Event::eMarkerSeen);
            return;
        }

        ////////////////////////////
        /* --- Detect Objects --- */
        ////////////////////////////

        // TODO: Add object detection to SearchPattern state

        //////////////////////////////
        /* --- Detect Obstacles --- */
        //////////////////////////////

        // TODO: Add obstacle detection to SearchPattern state

        //////////////////////////////////////////
        /* ---  Check if the rover is stuck --- */
        //////////////////////////////////////////

        // Time since we last checked if the rover is stuck.
        std::chrono::system_clock::time_point tmCurrentTime = std::chrono::system_clock::now();
        double dTimeSinceLastCheck                          = (std::chrono::duration_cast<std::chrono::microseconds>(tmCurrentTime - m_tmLastStuckCheck).count() / 1e6);
        if (dTimeSinceLastCheck > constants::STUCK_CHECK_INTERVAL)
        {
            // Update time since last check to now.
            m_tmLastStuckCheck = tmCurrentTime;

            // Get the rover's current velocities.
            double dCurrVelocity    = globals::g_pNavigationBoard->GetVelocity();
            double dAngularVelocity = globals::g_pNavigationBoard->GetAngularVelocity();

            // Check if the rover is rotating or moving linearly.
            if (std::abs(dCurrVelocity) < constants::STUCK_CHECK_ROT_THRESH && std::abs(dAngularVelocity) < constants::STUCK_CHECK_VEL_THRESH)
            {
                ++m_unStuckChecksOnAttempt;
            }
            else
            {
                m_unStuckChecksOnAttempt = 0;
            }

            // Has the rover been stuck on enough consecutive checks that we start StuckState.
            if (m_unStuckChecksOnAttempt >= constants::STUCK_CHECK_ATTEMPTS)
            {
                // TODO: Allow the rover to resume a search path after becoming unstuck.
                globals::g_pStateMachineHandler->HandleEvent(Event::eStuck, false);
                return;
            }
        }

        ///////////////////////////////////
        /* --- Follow Search Pattern --- */
        ///////////////////////////////////

        // Have we reached the current waypoint?
        geoops::GPSCoordinate stCurrentPosGPS    = globals::g_pNavigationBoard->GetGPSData();
        geoops::GPSCoordinate stCurrTargetGPS    = m_vSearchPath[m_nSearchPathIdx].GetGPSCoordinate();
        geoops::GeoMeasurement stCurrRelToTarget = geoops::CalculateGeoMeasurement(stCurrentPosGPS, stCurrTargetGPS);
        bool bReachedTarget                      = stCurrRelToTarget.dDistanceMeters <= constants::SEARCH_WAYPOINT_PROXIMITY;

        // If the entire search pattern has been completed without seeing tags or objects, terminate search.
        if (bReachedTarget && m_nSearchPathIdx == (int) m_vSearchPath.size())
        {
            globals::g_pStateMachineHandler->HandleEvent(Event::eSearchFailed);
            return;
        }
        // Move on to the next waypoint in the search path.
        else if (bReachedTarget)
        {
            ++m_nSearchPathIdx;
            stCurrTargetGPS   = m_vSearchPath[m_nSearchPathIdx].GetGPSCoordinate();
            stCurrRelToTarget = geoops::CalculateGeoMeasurement(stCurrentPosGPS, stCurrTargetGPS);
        }

        // Drive to target waypoint.
        double dCurrHeading = globals::g_pNavigationBoard->GetHeading();
        diffdrive::DrivePowers stDrivePowers =
            globals::g_pDriveBoard->CalculateMove(constants::SEARCH_MOTOR_POWER, stCurrRelToTarget.dStartRelativeBearing, dCurrHeading, diffdrive::eArcadeDrive);
        globals::g_pDriveBoard->SendDrive(stDrivePowers);

        return;
=======
>>>>>>> 7034c9d6
    }

    /******************************************************************************
     * @brief Trigger an event in the state machine. Returns the next state.
     *
     * @param eEvent - The event to trigger.
     * @return std::shared_ptr<State> - The next state.
     *
     * @author Eli Byrd (edbgkk@mst.edu)
     * @date 2024-01-17
     ******************************************************************************/
    States SearchPatternState::TriggerEvent(Event eEvent)
    {
        // Create instance variables.
        States eNextState       = States::eSearchPattern;
        bool bCompleteStateExit = true;

        switch (eEvent)
        {
            case Event::eMarkerSeen:
            {
                LOG_INFO(logging::g_qSharedLogger, "SearchPatternState: Handling MarkerSeen event.");
                eNextState = States::eApproachingMarker;
                break;
            }
            case Event::eObjectSeen:
            {
                LOG_INFO(logging::g_qSharedLogger, "SearchPatternState: Handling ObjectSeen event.");
                eNextState = States::eApproachingObject;
                break;
            }
            case Event::eStart:
            {
                // Submit logger message
                LOG_INFO(logging::g_qSharedLogger, "SearchPatternState: Handling Start event.");
                // Send multimedia command to update state display.
                globals::g_pMultimediaBoard->SendLightingState(MultimediaBoard::MultimediaBoardLightingState::eAutonomy);
                break;
            }
            case Event::eSearchFailed:
            {
                LOG_INFO(logging::g_qSharedLogger, "SearchPatternState: Handling SearchFailed event.");
                eNextState = States::eIdle;
                break;
            }
            case Event::eAbort:
            {
                // Submit logger message.
                LOG_INFO(logging::g_qSharedLogger, "SearchPatternState: Handling Abort event.");
                // Send multimedia command to update state display.
                globals::g_pMultimediaBoard->SendLightingState(MultimediaBoard::MultimediaBoardLightingState::eAutonomy);
                // Change state.
                eNextState = States::eIdle;
                break;
            }
            case Event::eStuck:
            {
                LOG_INFO(logging::g_qSharedLogger, "SearchPatternState: Handling Stuck event.");
                eNextState = States::eStuck;
                break;
            }
            default:
            {
                LOG_WARNING(logging::g_qSharedLogger, "SearchPatternState: Handling unknown event.");
                eNextState = States::eIdle;
                break;
            }
        }

        if (eNextState != States::eSearchPattern)
        {
            LOG_INFO(logging::g_qSharedLogger, "SearchPatternState: Transitioning to {} State.", StateToString(eNextState));

            // Exit the current state
            if (bCompleteStateExit)
            {
                Exit();
            }
        }

        return eNextState;
    }
}    // namespace statemachine<|MERGE_RESOLUTION|>--- conflicted
+++ resolved
@@ -10,10 +10,7 @@
 
 #include "SearchPatternState.h"
 #include "../AutonomyGlobals.h"
-<<<<<<< HEAD
 #include "../algorithms/DifferentialDrive.hpp"
-=======
->>>>>>> 7034c9d6
 #include "../algorithms/SearchPattern.hpp"
 #include "../interfaces/State.hpp"
 
@@ -69,11 +66,8 @@
     {
         // Clean up the state before exiting
         LOG_INFO(logging::g_qSharedLogger, "SearchPatternState: Exiting state.");
-<<<<<<< HEAD
 
         m_vRoverPosition.clear();
-=======
->>>>>>> 7034c9d6
 
         globals::g_pDriveBoard->SendStop();
     }
@@ -107,125 +101,6 @@
     void SearchPatternState::Run()
     {
         LOG_DEBUG(logging::g_qSharedLogger, "SearchPatternState: Running state-specific behavior.");
-<<<<<<< HEAD
-
-        //////////////////////////
-        /* --- Log Position --- */
-        //////////////////////////
-
-        geoops::UTMCoordinate stCurrPosUTM = globals::g_pNavigationBoard->GetUTMData();
-        if (m_vRoverPosition.size() == m_nMaxDataPoints)
-        {
-            m_vRoverPosition.erase(m_vRoverPosition.begin());
-        }
-        m_vRoverPosition.emplace_back(stCurrPosUTM.dEasting, stCurrPosUTM.dNorthing);
-
-        /*
-            The overall flow of this state is as follows.
-            1. Is there a tag -> MarkerSeen
-            2. Is there an object -> ObjectSeen
-            3. Is there an obstacle -> TBD
-            4. Is the rover stuck -> Stuck
-            5. Is the search pattern complete -> Abort
-            6. Follow the search pattern.
-        */
-
-        /////////////////////////
-        /* --- Detect Tags --- */
-        /////////////////////////
-
-        std::vector<arucotag::ArucoTag> vDetectedArucoTags;
-        std::vector<tensorflowtag::TensorflowTag> vDetectedTensorflowTags;
-
-        tagdetectutils::LoadDetectedArucoTags(vDetectedArucoTags, m_vTagDetectors, false);
-        tagdetectutils::LoadDetectedTensorflowTags(vDetectedTensorflowTags, m_vTagDetectors, false);
-
-        if (vDetectedArucoTags.size() || vDetectedTensorflowTags.size())
-        {
-            globals::g_pStateMachineHandler->HandleEvent(Event::eMarkerSeen);
-            return;
-        }
-
-        ////////////////////////////
-        /* --- Detect Objects --- */
-        ////////////////////////////
-
-        // TODO: Add object detection to SearchPattern state
-
-        //////////////////////////////
-        /* --- Detect Obstacles --- */
-        //////////////////////////////
-
-        // TODO: Add obstacle detection to SearchPattern state
-
-        //////////////////////////////////////////
-        /* ---  Check if the rover is stuck --- */
-        //////////////////////////////////////////
-
-        // Time since we last checked if the rover is stuck.
-        std::chrono::system_clock::time_point tmCurrentTime = std::chrono::system_clock::now();
-        double dTimeSinceLastCheck                          = (std::chrono::duration_cast<std::chrono::microseconds>(tmCurrentTime - m_tmLastStuckCheck).count() / 1e6);
-        if (dTimeSinceLastCheck > constants::STUCK_CHECK_INTERVAL)
-        {
-            // Update time since last check to now.
-            m_tmLastStuckCheck = tmCurrentTime;
-
-            // Get the rover's current velocities.
-            double dCurrVelocity    = globals::g_pNavigationBoard->GetVelocity();
-            double dAngularVelocity = globals::g_pNavigationBoard->GetAngularVelocity();
-
-            // Check if the rover is rotating or moving linearly.
-            if (std::abs(dCurrVelocity) < constants::STUCK_CHECK_ROT_THRESH && std::abs(dAngularVelocity) < constants::STUCK_CHECK_VEL_THRESH)
-            {
-                ++m_unStuckChecksOnAttempt;
-            }
-            else
-            {
-                m_unStuckChecksOnAttempt = 0;
-            }
-
-            // Has the rover been stuck on enough consecutive checks that we start StuckState.
-            if (m_unStuckChecksOnAttempt >= constants::STUCK_CHECK_ATTEMPTS)
-            {
-                // TODO: Allow the rover to resume a search path after becoming unstuck.
-                globals::g_pStateMachineHandler->HandleEvent(Event::eStuck, false);
-                return;
-            }
-        }
-
-        ///////////////////////////////////
-        /* --- Follow Search Pattern --- */
-        ///////////////////////////////////
-
-        // Have we reached the current waypoint?
-        geoops::GPSCoordinate stCurrentPosGPS    = globals::g_pNavigationBoard->GetGPSData();
-        geoops::GPSCoordinate stCurrTargetGPS    = m_vSearchPath[m_nSearchPathIdx].GetGPSCoordinate();
-        geoops::GeoMeasurement stCurrRelToTarget = geoops::CalculateGeoMeasurement(stCurrentPosGPS, stCurrTargetGPS);
-        bool bReachedTarget                      = stCurrRelToTarget.dDistanceMeters <= constants::SEARCH_WAYPOINT_PROXIMITY;
-
-        // If the entire search pattern has been completed without seeing tags or objects, terminate search.
-        if (bReachedTarget && m_nSearchPathIdx == (int) m_vSearchPath.size())
-        {
-            globals::g_pStateMachineHandler->HandleEvent(Event::eSearchFailed);
-            return;
-        }
-        // Move on to the next waypoint in the search path.
-        else if (bReachedTarget)
-        {
-            ++m_nSearchPathIdx;
-            stCurrTargetGPS   = m_vSearchPath[m_nSearchPathIdx].GetGPSCoordinate();
-            stCurrRelToTarget = geoops::CalculateGeoMeasurement(stCurrentPosGPS, stCurrTargetGPS);
-        }
-
-        // Drive to target waypoint.
-        double dCurrHeading = globals::g_pNavigationBoard->GetHeading();
-        diffdrive::DrivePowers stDrivePowers =
-            globals::g_pDriveBoard->CalculateMove(constants::SEARCH_MOTOR_POWER, stCurrRelToTarget.dStartRelativeBearing, dCurrHeading, diffdrive::eArcadeDrive);
-        globals::g_pDriveBoard->SendDrive(stDrivePowers);
-
-        return;
-=======
->>>>>>> 7034c9d6
     }
 
     /******************************************************************************
