--- conflicted
+++ resolved
@@ -219,11 +219,7 @@
                 // Set toggle to get new waypoint.
                 m_bFetchNewWaypoint = true;
                 // Change state.
-<<<<<<< HEAD
-                eNextState = States::eAvoidance;
-=======
                 eNextState = States::eVerifyingPosition;
->>>>>>> f0548e26
                 break;
             }
             case Event::eReachedMarker:
