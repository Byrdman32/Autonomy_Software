--- conflicted
+++ resolved
@@ -1,163 +1,159 @@
-/******************************************************************************
- * @brief Main program file. Sets up classes and runs main program functions.
- *
- * @file main.cpp
- * @author Eli Byrd (edbgkk@mst.edu), ClayJay3 (claytonraycowen@gmail.com)
- * @date 2023-06-20
- *
- * @copyright Copyright Mars Rover Design Team 2023 - All Rights Reserved
- ******************************************************************************/
-
-#include <csignal>
-#include <fstream>
-#include <iostream>
-#include <sstream>
-#include <string>
-#include <thread>
-
-<<<<<<< HEAD
-#include "../examples/vision/dnn/InferenceYOLOModel.hpp"
-=======
->>>>>>> 1ac592f2
-#include "./AutonomyGlobals.h"
-#include "./AutonomyLogging.h"
-#include "./interfaces/StateMachine.hpp"
-
-// Check if any file from the example directory has been included.
-// If not included, define empty run example function and set bRunExampleFlag
-// to false. If included, then define bRunExampleFlag as true.
-#ifndef CHECK_IF_EXAMPLE_INCLUDED
-static bool bRunExampleFlag = false;
-
-void RunExample() {}
-#else
-CHECK_IF_EXAMPLE_INCLUDED
-#endif
-
-// Create a boolean used to handle a SIGINT and exit gracefully.
-volatile sig_atomic_t bMainStop = false;
-
-/******************************************************************************
- * @brief Help function given to the C++ csignal standard library to run when
- *      a CONTROL^C is given from the terminal.
- *
- * @param nSignal - Integer representing the interrupt value.
- *
- * @author clayjay3 (claytonraycowen@gmail.com)
- * @date 2024-01-08
- ******************************************************************************/
-void SignalHandler(int nSignal)
-{
-    // Check signal type.
-    if (nSignal == SIGINT)
-    {
-        // Submit logger message.
-        LOG_INFO(logging::g_qSharedLogger, "Ctrl+C received. Cleaning up...");
-
-        // Update stop signal.
-        bMainStop = true;
-    }
-}
-
-/******************************************************************************
- * @brief Autonomy main function.
- *
- * @return int - Exit status number.
- *
- * @author Eli Byrd (edbgkk@mst.edu), ClayJay3 (claytonraycowen@gmail.com)
- * @date 2023-06-20
- ******************************************************************************/
-int main()
-{
-    // Print Software Header
-    std::ifstream fHeaderText("../data/ASCII/v24.txt");
-    std::string szHeaderText;
-    if (fHeaderText)
-    {
-        std::ostringstream pHeaderText;
-        pHeaderText << fHeaderText.rdbuf();
-        szHeaderText = pHeaderText.str();
-    }
-
-    std::cout << szHeaderText << std::endl;
-    std::cout << "Copyright \u00A9 2023 - Mars Rover Design Team\n" << std::endl;
-
-    // Setup signal interrupt handler.
-    struct sigaction stSigBreak;
-    stSigBreak.sa_handler = SignalHandler;
-    stSigBreak.sa_flags   = 0;
-    sigemptyset(&stSigBreak.sa_mask);
-    sigaction(SIGINT, &stSigBreak, nullptr);
-
-    // Initialize Loggers
-    logging::InitializeLoggers();
-
-    // Check whether or not we should run example code or continue with normal operation.
-    if (bRunExampleFlag)
-    {
-        // Run example code from included file.
-        RunExample();
-    }
-    else
-    {
-        // Initialize handlers.
-        globals::g_pCameraHandler       = new CameraHandler();
-        globals::g_pTagDetectionHandler = new TagDetectionHandler();
-        // Start handlers.
-        globals::g_pCameraHandler->StartAllCameras();
-        globals::g_pTagDetectionHandler->StartAllDetectors();
-        // // Enable Recording on Handlers.
-        globals::g_pCameraHandler->StartRecording();
-        globals::g_pTagDetectionHandler->StartRecording();
-
-        // TODO: Initialize RoveComm.
-
-        /*
-            This while loop is the main periodic loop for the Autonomy_Software program.
-            Loop until user sends sigkill or sigterm.
-        */
-        while (!bMainStop)
-        {
-            // No need to loop as fast as possible. Sleep...
-            // Only run this main thread once every 20ms.
-            std::this_thread::sleep_for(std::chrono::milliseconds(20));
-
-            // Get Camera and Tag detector pointers .
-            BasicCam* pLeftCam          = globals::g_pCameraHandler->GetBasicCam(CameraHandler::eHeadLeftArucoEye);
-            BasicCam* pRightCam         = globals::g_pCameraHandler->GetBasicCam(CameraHandler::eHeadRightArucoEye);
-            TagDetector* pLeftDetector  = globals::g_pTagDetectionHandler->GetTagDetector(TagDetectionHandler::eHeadLeftArucoEye);
-            TagDetector* pRightDetector = globals::g_pTagDetectionHandler->GetTagDetector(TagDetectionHandler::eHeadRightArucoEye);
-            // Create a string to append FPS values to.
-            std::string szThreadsFPS = "";
-            // Get FPS of all cameras and detectors and construct the info into a string.
-            szThreadsFPS += "--------[ Threads FPS ]--------\n";
-            szThreadsFPS += "LeftCam FPS: " + std::to_string(pLeftCam->GetIPS().GetExactIPS()) + "\n";
-            szThreadsFPS += "RightCam FPS: " + std::to_string(pRightCam->GetIPS().GetExactIPS()) + "\n";
-            szThreadsFPS += "LeftDetector FPS: " + std::to_string(pLeftDetector->GetIPS().GetExactIPS()) + "\n";
-            szThreadsFPS += "RightDetector GPS: " + std::to_string(pRightDetector->GetIPS().GetExactIPS()) + "\n";
-            // Submit logger message.
-            LOG_INFO(logging::g_qConsoleLogger, "{}", szThreadsFPS);
-        }
-
-        /////////////////////////////////////////
-        // Cleanup.
-        /////////////////////////////////////////
-        // Stop handlers.
-        globals::g_pTagDetectionHandler->StopAllDetectors();
-        globals::g_pCameraHandler->StopAllCameras();
-
-        // Delete dynamically allocated objects.
-        delete globals::g_pTagDetectionHandler;
-        delete globals::g_pCameraHandler;
-
-        // Set dangling pointers to null.
-        globals::g_pTagDetectionHandler = nullptr;
-        globals::g_pCameraHandler       = nullptr;
-    }
-
-    // Submit logger message that program is done cleaning up and is now exiting.
-    LOG_INFO(logging::g_qSharedLogger, "Clean up finished. Exiting...");
-
-    // Successful exit.
-    return 0;
-}
+/******************************************************************************
+ * @brief Main program file. Sets up classes and runs main program functions.
+ *
+ * @file main.cpp
+ * @author Eli Byrd (edbgkk@mst.edu), ClayJay3 (claytonraycowen@gmail.com)
+ * @date 2023-06-20
+ *
+ * @copyright Copyright Mars Rover Design Team 2023 - All Rights Reserved
+ ******************************************************************************/
+
+#include <csignal>
+#include <fstream>
+#include <iostream>
+#include <sstream>
+#include <string>
+#include <thread>
+
+#include "./AutonomyGlobals.h"
+#include "./AutonomyLogging.h"
+#include "./interfaces/StateMachine.hpp"
+
+// Check if any file from the example directory has been included.
+// If not included, define empty run example function and set bRunExampleFlag
+// to false. If included, then define bRunExampleFlag as true.
+#ifndef CHECK_IF_EXAMPLE_INCLUDED
+static bool bRunExampleFlag = false;
+
+void RunExample() {}
+#else
+CHECK_IF_EXAMPLE_INCLUDED
+#endif
+
+// Create a boolean used to handle a SIGINT and exit gracefully.
+volatile sig_atomic_t bMainStop = false;
+
+/******************************************************************************
+ * @brief Help function given to the C++ csignal standard library to run when
+ *      a CONTROL^C is given from the terminal.
+ *
+ * @param nSignal - Integer representing the interrupt value.
+ *
+ * @author clayjay3 (claytonraycowen@gmail.com)
+ * @date 2024-01-08
+ ******************************************************************************/
+void SignalHandler(int nSignal)
+{
+    // Check signal type.
+    if (nSignal == SIGINT)
+    {
+        // Submit logger message.
+        LOG_INFO(logging::g_qSharedLogger, "Ctrl+C received. Cleaning up...");
+
+        // Update stop signal.
+        bMainStop = true;
+    }
+}
+
+/******************************************************************************
+ * @brief Autonomy main function.
+ *
+ * @return int - Exit status number.
+ *
+ * @author Eli Byrd (edbgkk@mst.edu), ClayJay3 (claytonraycowen@gmail.com)
+ * @date 2023-06-20
+ ******************************************************************************/
+int main()
+{
+    // Print Software Header
+    std::ifstream fHeaderText("../data/ASCII/v24.txt");
+    std::string szHeaderText;
+    if (fHeaderText)
+    {
+        std::ostringstream pHeaderText;
+        pHeaderText << fHeaderText.rdbuf();
+        szHeaderText = pHeaderText.str();
+    }
+
+    std::cout << szHeaderText << std::endl;
+    std::cout << "Copyright \u00A9 2023 - Mars Rover Design Team\n" << std::endl;
+
+    // Setup signal interrupt handler.
+    struct sigaction stSigBreak;
+    stSigBreak.sa_handler = SignalHandler;
+    stSigBreak.sa_flags   = 0;
+    sigemptyset(&stSigBreak.sa_mask);
+    sigaction(SIGINT, &stSigBreak, nullptr);
+
+    // Initialize Loggers
+    logging::InitializeLoggers();
+
+    // Check whether or not we should run example code or continue with normal operation.
+    if (bRunExampleFlag)
+    {
+        // Run example code from included file.
+        RunExample();
+    }
+    else
+    {
+        // Initialize handlers.
+        globals::g_pCameraHandler       = new CameraHandler();
+        globals::g_pTagDetectionHandler = new TagDetectionHandler();
+        // Start handlers.
+        globals::g_pCameraHandler->StartAllCameras();
+        globals::g_pTagDetectionHandler->StartAllDetectors();
+        // // Enable Recording on Handlers.
+        globals::g_pCameraHandler->StartRecording();
+        globals::g_pTagDetectionHandler->StartRecording();
+
+        // TODO: Initialize RoveComm.
+
+        /*
+            This while loop is the main periodic loop for the Autonomy_Software program.
+            Loop until user sends sigkill or sigterm.
+        */
+        while (!bMainStop)
+        {
+            // No need to loop as fast as possible. Sleep...
+            // Only run this main thread once every 20ms.
+            std::this_thread::sleep_for(std::chrono::milliseconds(20));
+
+            // Get Camera and Tag detector pointers .
+            BasicCam* pLeftCam          = globals::g_pCameraHandler->GetBasicCam(CameraHandler::eHeadLeftArucoEye);
+            BasicCam* pRightCam         = globals::g_pCameraHandler->GetBasicCam(CameraHandler::eHeadRightArucoEye);
+            TagDetector* pLeftDetector  = globals::g_pTagDetectionHandler->GetTagDetector(TagDetectionHandler::eHeadLeftArucoEye);
+            TagDetector* pRightDetector = globals::g_pTagDetectionHandler->GetTagDetector(TagDetectionHandler::eHeadRightArucoEye);
+            // Create a string to append FPS values to.
+            std::string szThreadsFPS = "";
+            // Get FPS of all cameras and detectors and construct the info into a string.
+            szThreadsFPS += "--------[ Threads FPS ]--------\n";
+            szThreadsFPS += "LeftCam FPS: " + std::to_string(pLeftCam->GetIPS().GetExactIPS()) + "\n";
+            szThreadsFPS += "RightCam FPS: " + std::to_string(pRightCam->GetIPS().GetExactIPS()) + "\n";
+            szThreadsFPS += "LeftDetector FPS: " + std::to_string(pLeftDetector->GetIPS().GetExactIPS()) + "\n";
+            szThreadsFPS += "RightDetector GPS: " + std::to_string(pRightDetector->GetIPS().GetExactIPS()) + "\n";
+            // Submit logger message.
+            LOG_INFO(logging::g_qConsoleLogger, "{}", szThreadsFPS);
+        }
+
+        /////////////////////////////////////////
+        // Cleanup.
+        /////////////////////////////////////////
+        // Stop handlers.
+        globals::g_pTagDetectionHandler->StopAllDetectors();
+        globals::g_pCameraHandler->StopAllCameras();
+
+        // Delete dynamically allocated objects.
+        delete globals::g_pTagDetectionHandler;
+        delete globals::g_pCameraHandler;
+
+        // Set dangling pointers to null.
+        globals::g_pTagDetectionHandler = nullptr;
+        globals::g_pCameraHandler       = nullptr;
+    }
+
+    // Submit logger message that program is done cleaning up and is now exiting.
+    LOG_INFO(logging::g_qSharedLogger, "Clean up finished. Exiting...");
+
+    // Successful exit.
+    return 0;
+}