/******************************************************************************
 * @brief Main program file. Sets up classes and runs main program functions.
 *
 * @file main.cpp
 * @author Eli Byrd (edbgkk@mst.edu), ClayJay3 (claytonraycowen@gmail.com)
 * @date 2023-06-20
 *
 * @copyright Copyright Mars Rover Design Team 2023 - All Rights Reserved
 ******************************************************************************/

#include "./AutonomyGlobals.h"
#include "./AutonomyLogging.h"
#include "./AutonomyNetworking.h"

// Check if any file from the example directory has been included.
// If not included, define empty run example function and set bRunExampleFlag
// to false. If included, then define bRunExampleFlag as true.
#ifndef CHECK_IF_EXAMPLE_INCLUDED
static bool bRunExampleFlag = false;

void RunExample() {}
#else
CHECK_IF_EXAMPLE_INCLUDED
#endif

// Create a boolean used to handle a SIGINT and exit gracefully.
volatile sig_atomic_t bMainStop = false;

/******************************************************************************
 * @brief Help function given to the C++ csignal standard library to run when
 *      a CONTROL^C is given from the terminal.
 *
 * @param nSignal - Integer representing the interrupt value.
 *
 * @author clayjay3 (claytonraycowen@gmail.com)
 * @date 2024-01-08
 ******************************************************************************/
void SignalHandler(int nSignal)
{
    // Check signal type.
    if (nSignal == SIGINT)
    {
        // Submit logger message.
        LOG_INFO(logging::g_qSharedLogger, "Ctrl+C received. Cleaning up...");

        // Update stop signal.
        bMainStop = true;
    }
}

/******************************************************************************
 * @brief Autonomy main function.
 *
 * @return int - Exit status number.
 *
 * @author Eli Byrd (edbgkk@mst.edu), ClayJay3 (claytonraycowen@gmail.com)
 * @date 2023-06-20
 ******************************************************************************/
int main()
{
    // Print Software Header
    std::ifstream fHeaderText("../data/ASCII/v24.txt");
    std::string szHeaderText;
    if (fHeaderText)
    {
        std::ostringstream pHeaderText;
        pHeaderText << fHeaderText.rdbuf();
        szHeaderText = pHeaderText.str();
    }

    std::cout << szHeaderText << std::endl;
    std::cout << "Copyright \u00A9 2023 - Mars Rover Design Team\n" << std::endl;

    // Initialize Loggers
    logging::InitializeLoggers(constants::LOGGING_OUTPUT_PATH_ABSOLUTE);

    // Check whether or not we should run example code or continue with normal operation.
    if (bRunExampleFlag)
    {
        // Run example code from included file.
        RunExample();
    }
    else
    {
        // Setup signal interrupt handler.
        struct sigaction stSigBreak;
        stSigBreak.sa_handler = SignalHandler;
        stSigBreak.sa_flags   = 0;
        sigemptyset(&stSigBreak.sa_mask);
        sigaction(SIGINT, &stSigBreak, nullptr);

        // Print warnings if running in SIM mode.
        if (constants::MODE_SIM)
        {
            // Print 5 times to make it noticeable.
            for (int nIter = 0; nIter < 5; ++nIter)
            {
                // Submit logger message.
                LOG_WARNING(logging::g_qSharedLogger,
                            "Autonomy_Software is running in SIM mode! If you aren't currently using the WeBots sim, disable SIM mode in CMakeLists.txt or in your build "
                            "arguments!");
            }

            // Sleep for 3 seconds to make sure it's seen.
            std::this_thread::sleep_for(std::chrono::seconds(3));
        }

        /////////////////////////////////////////
        // Setup global objects.
        /////////////////////////////////////////
        // Initialize RoveComm.
        network::g_pRoveCommUDPNode = new rovecomm::RoveCommUDP();
        network::g_pRoveCommTCPNode = new rovecomm::RoveCommTCP();
        // Start RoveComm instances bound on ports.
<<<<<<< HEAD
        bool bRoveCommUDPInitSuccess = globals::g_pRoveCommUDPNode->InitUDPSocket(manifest::General::ETHERNET_UDP_PORT);
        bool bRoveCommTCPInitSuccess = globals::g_pRoveCommTCPNode->InitTCPSocket(constants::ROVECOMM_TCP_INTERFACE_IP.c_str(), manifest::General::ETHERNET_TCP_PORT);
=======
        network::g_bRoveCommUDPStatus = network::g_pRoveCommUDPNode->InitUDPSocket(manifest::General::ETHERNET_UDP_PORT);
        network::g_bRoveCommTCPStatus = network::g_pRoveCommTCPNode->InitTCPSocket(constants::ROVECOMM_TCP_INTERFACE_IP.c_str(), manifest::General::ETHERNET_TCP_PORT);
>>>>>>> adc0fdb7
        // Check if RoveComm was successfully initialized.
        if (!network::g_bRoveCommUDPStatus || !network::g_bRoveCommTCPStatus)
        {
            // Submit logger message.
            LOG_CRITICAL(logging::g_qSharedLogger,
                         "RoveComm did not initialize properly! UDPNode Status: {}, TCPNode Status: {}",
<<<<<<< HEAD
                         bRoveCommUDPInitSuccess,
                         bRoveCommTCPInitSuccess);
=======
                         network::g_bRoveCommUDPStatus,
                         network::g_bRoveCommTCPStatus);
>>>>>>> adc0fdb7

            // Since RoveComm is crucial, stop code.
            bMainStop = true;
        }
        else
        {
            // Submit logger message.
            LOG_INFO(logging::g_qSharedLogger, "RoveComm UDP and TCP nodes successfully initialized.");
        }

        // Initialize drivers.
        globals::g_pDriveBoard      = new DriveBoard();
        globals::g_pMultimediaBoard = new MultimediaBoard();
        globals::g_pNavigationBoard = new NavigationBoard();
        // Initialize handlers.
        globals::g_pWaypointHandler     = new WaypointHandler();
        globals::g_pCameraHandler       = new CameraHandler();
        globals::g_pTagDetectionHandler = new TagDetectionHandler();
        globals::g_pStateMachineHandler = new StateMachineHandler();

        // Start handlers.
        globals::g_pCameraHandler->StartAllCameras();
        globals::g_pTagDetectionHandler->StartAllDetectors();
        globals::g_pStateMachineHandler->StartStateMachine();
        // Enable Recording on Handlers.
        globals::g_pCameraHandler->StartRecording();
        globals::g_pTagDetectionHandler->StartRecording();

        /////////////////////////////////////////
        // Declare local variables used in main loop.
        /////////////////////////////////////////
        // Get Camera and Tag detector pointers .
        ZEDCam* pMainCam            = globals::g_pCameraHandler->GetZED(CameraHandler::eHeadMainCam);
        BasicCam* pLeftCam          = globals::g_pCameraHandler->GetBasicCam(CameraHandler::eHeadLeftArucoEye);
        BasicCam* pRightCam         = globals::g_pCameraHandler->GetBasicCam(CameraHandler::eHeadRightArucoEye);
        TagDetector* pMainDetector  = globals::g_pTagDetectionHandler->GetTagDetector(TagDetectionHandler::eHeadMainCam);
        TagDetector* pLeftDetector  = globals::g_pTagDetectionHandler->GetTagDetector(TagDetectionHandler::eHeadLeftArucoEye);
        TagDetector* pRightDetector = globals::g_pTagDetectionHandler->GetTagDetector(TagDetectionHandler::eHeadRightArucoEye);
        IPS IterPerSecond           = IPS();

        // Camera and TagDetector config.
        pMainCam->EnablePositionalTracking();    // Enable positional tracking for main ZED cam.

        /*
            This while loop is the main periodic loop for the Autonomy_Software program.
            Loop until user sends sigkill or sigterm.
        */
        while (!bMainStop)
        {
            // Send current robot state over RoveComm.
            // Construct a RoveComm packet with the drive data.
            rovecomm::RoveCommPacket<uint8_t> stPacket;
            stPacket.unDataId    = manifest::Autonomy::TELEMETRY.find("CURRENTSTATE")->second.DATA_ID;
            stPacket.unDataCount = manifest::Autonomy::TELEMETRY.find("CURRENTSTATE")->second.DATA_COUNT;
            stPacket.eDataType   = manifest::Autonomy::TELEMETRY.find("CURRENTSTATE")->second.DATA_TYPE;
            stPacket.vData.emplace_back(static_cast<uint8_t>(globals::g_pStateMachineHandler->GetCurrentState()));
            // Send drive command over RoveComm to drive board to all subscribers.
<<<<<<< HEAD
            globals::g_pRoveCommUDPNode->SendUDPPacket(stPacket, "0.0.0.0", constants::ROVECOMM_OUTGOING_UDP_PORT);
=======
            network::g_pRoveCommUDPNode->SendUDPPacket(stPacket, "0.0.0.0", constants::ROVECOMM_OUTGOING_UDP_PORT);
>>>>>>> adc0fdb7

            // Create a string to append FPS values to.
            std::string szMainInfo = "";
            // Get FPS of all cameras and detectors and construct the info into a string.
            szMainInfo += "\n--------[ Threads FPS ]--------\n";
            szMainInfo += "Main Process FPS: " + std::to_string(IterPerSecond.GetAverageIPS()) + "\n";
            szMainInfo += "MainCam FPS: " + std::to_string(pMainCam->GetIPS().GetAverageIPS()) + "\n";
            szMainInfo += "LeftCam FPS: " + std::to_string(pLeftCam->GetIPS().GetAverageIPS()) + "\n";
            szMainInfo += "RightCam FPS: " + std::to_string(pRightCam->GetIPS().GetAverageIPS()) + "\n";
            szMainInfo += "MainDetector FPS: " + std::to_string(pMainDetector->GetIPS().GetAverageIPS()) + "\n";
            szMainInfo += "LeftDetector FPS: " + std::to_string(pLeftDetector->GetIPS().GetAverageIPS()) + "\n";
            szMainInfo += "RightDetector FPS: " + std::to_string(pRightDetector->GetIPS().GetAverageIPS()) + "\n";
            szMainInfo += "\nStateMachine FPS: " + std::to_string(globals::g_pStateMachineHandler->GetIPS().GetAverageIPS()) + "\n";
            szMainInfo += "\nRoveCommUDP FPS: " + std::to_string(network::g_pRoveCommTCPNode->GetIPS().GetAverageIPS()) + "\n";
            szMainInfo += "RoveCommTCP FPS: " + std::to_string(network::g_pRoveCommTCPNode->GetIPS().GetAverageIPS()) + "\n";
            szMainInfo += "\n--------[ State Machine Info ]--------\n";
            szMainInfo += "Current State: " + statemachine::StateToString(globals::g_pStateMachineHandler->GetCurrentState()) + "\n";
            szMainInfo += "\n--------[ Camera Info ]--------\n";

            // Submit logger message.
            LOG_DEBUG(logging::g_qSharedLogger, "{}", szMainInfo);

            // Update IPS tick.
            IterPerSecond.Tick();

            // No need to loop as fast as possible. Sleep...
            // Only run this main thread once every 20ms.
            std::this_thread::sleep_for(std::chrono::milliseconds(20));
        }

        /////////////////////////////////////////
        // Cleanup.
        /////////////////////////////////////////
        // Stop handlers.
        globals::g_pStateMachineHandler->StopStateMachine();
        globals::g_pTagDetectionHandler->StopAllDetectors();
        globals::g_pCameraHandler->StopAllCameras();
        network::g_pRoveCommUDPNode->CloseUDPSocket();
        network::g_pRoveCommTCPNode->CloseTCPSocket();

        // Delete dynamically allocated objects.
        delete globals::g_pStateMachineHandler;
        delete globals::g_pTagDetectionHandler;
        delete globals::g_pCameraHandler;
        delete globals::g_pWaypointHandler;
        delete network::g_pRoveCommUDPNode;
        delete network::g_pRoveCommTCPNode;

        // Set dangling pointers to null.
        globals::g_pStateMachineHandler = nullptr;
        globals::g_pTagDetectionHandler = nullptr;
        globals::g_pCameraHandler       = nullptr;
        globals::g_pWaypointHandler     = nullptr;
        network::g_pRoveCommUDPNode     = nullptr;
        network::g_pRoveCommTCPNode     = nullptr;
    }

    // Submit logger message that program is done cleaning up and is now exiting.
    LOG_INFO(logging::g_qSharedLogger, "Clean up finished. Exiting...");

    // Successful exit.
    return 0;
}
<|MERGE_RESOLUTION|>--- conflicted
+++ resolved
@@ -1,259 +1,245 @@
-/******************************************************************************
- * @brief Main program file. Sets up classes and runs main program functions.
- *
- * @file main.cpp
- * @author Eli Byrd (edbgkk@mst.edu), ClayJay3 (claytonraycowen@gmail.com)
- * @date 2023-06-20
- *
- * @copyright Copyright Mars Rover Design Team 2023 - All Rights Reserved
- ******************************************************************************/
-
-#include "./AutonomyGlobals.h"
-#include "./AutonomyLogging.h"
-#include "./AutonomyNetworking.h"
-
-// Check if any file from the example directory has been included.
-// If not included, define empty run example function and set bRunExampleFlag
-// to false. If included, then define bRunExampleFlag as true.
-#ifndef CHECK_IF_EXAMPLE_INCLUDED
-static bool bRunExampleFlag = false;
-
-void RunExample() {}
-#else
-CHECK_IF_EXAMPLE_INCLUDED
-#endif
-
-// Create a boolean used to handle a SIGINT and exit gracefully.
-volatile sig_atomic_t bMainStop = false;
-
-/******************************************************************************
- * @brief Help function given to the C++ csignal standard library to run when
- *      a CONTROL^C is given from the terminal.
- *
- * @param nSignal - Integer representing the interrupt value.
- *
- * @author clayjay3 (claytonraycowen@gmail.com)
- * @date 2024-01-08
- ******************************************************************************/
-void SignalHandler(int nSignal)
-{
-    // Check signal type.
-    if (nSignal == SIGINT)
-    {
-        // Submit logger message.
-        LOG_INFO(logging::g_qSharedLogger, "Ctrl+C received. Cleaning up...");
-
-        // Update stop signal.
-        bMainStop = true;
-    }
-}
-
-/******************************************************************************
- * @brief Autonomy main function.
- *
- * @return int - Exit status number.
- *
- * @author Eli Byrd (edbgkk@mst.edu), ClayJay3 (claytonraycowen@gmail.com)
- * @date 2023-06-20
- ******************************************************************************/
-int main()
-{
-    // Print Software Header
-    std::ifstream fHeaderText("../data/ASCII/v24.txt");
-    std::string szHeaderText;
-    if (fHeaderText)
-    {
-        std::ostringstream pHeaderText;
-        pHeaderText << fHeaderText.rdbuf();
-        szHeaderText = pHeaderText.str();
-    }
-
-    std::cout << szHeaderText << std::endl;
-    std::cout << "Copyright \u00A9 2023 - Mars Rover Design Team\n" << std::endl;
-
-    // Initialize Loggers
-    logging::InitializeLoggers(constants::LOGGING_OUTPUT_PATH_ABSOLUTE);
-
-    // Check whether or not we should run example code or continue with normal operation.
-    if (bRunExampleFlag)
-    {
-        // Run example code from included file.
-        RunExample();
-    }
-    else
-    {
-        // Setup signal interrupt handler.
-        struct sigaction stSigBreak;
-        stSigBreak.sa_handler = SignalHandler;
-        stSigBreak.sa_flags   = 0;
-        sigemptyset(&stSigBreak.sa_mask);
-        sigaction(SIGINT, &stSigBreak, nullptr);
-
-        // Print warnings if running in SIM mode.
-        if (constants::MODE_SIM)
-        {
-            // Print 5 times to make it noticeable.
-            for (int nIter = 0; nIter < 5; ++nIter)
-            {
-                // Submit logger message.
-                LOG_WARNING(logging::g_qSharedLogger,
-                            "Autonomy_Software is running in SIM mode! If you aren't currently using the WeBots sim, disable SIM mode in CMakeLists.txt or in your build "
-                            "arguments!");
-            }
-
-            // Sleep for 3 seconds to make sure it's seen.
-            std::this_thread::sleep_for(std::chrono::seconds(3));
-        }
-
-        /////////////////////////////////////////
-        // Setup global objects.
-        /////////////////////////////////////////
-        // Initialize RoveComm.
-        network::g_pRoveCommUDPNode = new rovecomm::RoveCommUDP();
-        network::g_pRoveCommTCPNode = new rovecomm::RoveCommTCP();
-        // Start RoveComm instances bound on ports.
-<<<<<<< HEAD
-        bool bRoveCommUDPInitSuccess = globals::g_pRoveCommUDPNode->InitUDPSocket(manifest::General::ETHERNET_UDP_PORT);
-        bool bRoveCommTCPInitSuccess = globals::g_pRoveCommTCPNode->InitTCPSocket(constants::ROVECOMM_TCP_INTERFACE_IP.c_str(), manifest::General::ETHERNET_TCP_PORT);
-=======
-        network::g_bRoveCommUDPStatus = network::g_pRoveCommUDPNode->InitUDPSocket(manifest::General::ETHERNET_UDP_PORT);
-        network::g_bRoveCommTCPStatus = network::g_pRoveCommTCPNode->InitTCPSocket(constants::ROVECOMM_TCP_INTERFACE_IP.c_str(), manifest::General::ETHERNET_TCP_PORT);
->>>>>>> adc0fdb7
-        // Check if RoveComm was successfully initialized.
-        if (!network::g_bRoveCommUDPStatus || !network::g_bRoveCommTCPStatus)
-        {
-            // Submit logger message.
-            LOG_CRITICAL(logging::g_qSharedLogger,
-                         "RoveComm did not initialize properly! UDPNode Status: {}, TCPNode Status: {}",
-<<<<<<< HEAD
-                         bRoveCommUDPInitSuccess,
-                         bRoveCommTCPInitSuccess);
-=======
-                         network::g_bRoveCommUDPStatus,
-                         network::g_bRoveCommTCPStatus);
->>>>>>> adc0fdb7
-
-            // Since RoveComm is crucial, stop code.
-            bMainStop = true;
-        }
-        else
-        {
-            // Submit logger message.
-            LOG_INFO(logging::g_qSharedLogger, "RoveComm UDP and TCP nodes successfully initialized.");
-        }
-
-        // Initialize drivers.
-        globals::g_pDriveBoard      = new DriveBoard();
-        globals::g_pMultimediaBoard = new MultimediaBoard();
-        globals::g_pNavigationBoard = new NavigationBoard();
-        // Initialize handlers.
-        globals::g_pWaypointHandler     = new WaypointHandler();
-        globals::g_pCameraHandler       = new CameraHandler();
-        globals::g_pTagDetectionHandler = new TagDetectionHandler();
-        globals::g_pStateMachineHandler = new StateMachineHandler();
-
-        // Start handlers.
-        globals::g_pCameraHandler->StartAllCameras();
-        globals::g_pTagDetectionHandler->StartAllDetectors();
-        globals::g_pStateMachineHandler->StartStateMachine();
-        // Enable Recording on Handlers.
-        globals::g_pCameraHandler->StartRecording();
-        globals::g_pTagDetectionHandler->StartRecording();
-
-        /////////////////////////////////////////
-        // Declare local variables used in main loop.
-        /////////////////////////////////////////
-        // Get Camera and Tag detector pointers .
-        ZEDCam* pMainCam            = globals::g_pCameraHandler->GetZED(CameraHandler::eHeadMainCam);
-        BasicCam* pLeftCam          = globals::g_pCameraHandler->GetBasicCam(CameraHandler::eHeadLeftArucoEye);
-        BasicCam* pRightCam         = globals::g_pCameraHandler->GetBasicCam(CameraHandler::eHeadRightArucoEye);
-        TagDetector* pMainDetector  = globals::g_pTagDetectionHandler->GetTagDetector(TagDetectionHandler::eHeadMainCam);
-        TagDetector* pLeftDetector  = globals::g_pTagDetectionHandler->GetTagDetector(TagDetectionHandler::eHeadLeftArucoEye);
-        TagDetector* pRightDetector = globals::g_pTagDetectionHandler->GetTagDetector(TagDetectionHandler::eHeadRightArucoEye);
-        IPS IterPerSecond           = IPS();
-
-        // Camera and TagDetector config.
-        pMainCam->EnablePositionalTracking();    // Enable positional tracking for main ZED cam.
-
-        /*
-            This while loop is the main periodic loop for the Autonomy_Software program.
-            Loop until user sends sigkill or sigterm.
-        */
-        while (!bMainStop)
-        {
-            // Send current robot state over RoveComm.
-            // Construct a RoveComm packet with the drive data.
-            rovecomm::RoveCommPacket<uint8_t> stPacket;
-            stPacket.unDataId    = manifest::Autonomy::TELEMETRY.find("CURRENTSTATE")->second.DATA_ID;
-            stPacket.unDataCount = manifest::Autonomy::TELEMETRY.find("CURRENTSTATE")->second.DATA_COUNT;
-            stPacket.eDataType   = manifest::Autonomy::TELEMETRY.find("CURRENTSTATE")->second.DATA_TYPE;
-            stPacket.vData.emplace_back(static_cast<uint8_t>(globals::g_pStateMachineHandler->GetCurrentState()));
-            // Send drive command over RoveComm to drive board to all subscribers.
-<<<<<<< HEAD
-            globals::g_pRoveCommUDPNode->SendUDPPacket(stPacket, "0.0.0.0", constants::ROVECOMM_OUTGOING_UDP_PORT);
-=======
-            network::g_pRoveCommUDPNode->SendUDPPacket(stPacket, "0.0.0.0", constants::ROVECOMM_OUTGOING_UDP_PORT);
->>>>>>> adc0fdb7
-
-            // Create a string to append FPS values to.
-            std::string szMainInfo = "";
-            // Get FPS of all cameras and detectors and construct the info into a string.
-            szMainInfo += "\n--------[ Threads FPS ]--------\n";
-            szMainInfo += "Main Process FPS: " + std::to_string(IterPerSecond.GetAverageIPS()) + "\n";
-            szMainInfo += "MainCam FPS: " + std::to_string(pMainCam->GetIPS().GetAverageIPS()) + "\n";
-            szMainInfo += "LeftCam FPS: " + std::to_string(pLeftCam->GetIPS().GetAverageIPS()) + "\n";
-            szMainInfo += "RightCam FPS: " + std::to_string(pRightCam->GetIPS().GetAverageIPS()) + "\n";
-            szMainInfo += "MainDetector FPS: " + std::to_string(pMainDetector->GetIPS().GetAverageIPS()) + "\n";
-            szMainInfo += "LeftDetector FPS: " + std::to_string(pLeftDetector->GetIPS().GetAverageIPS()) + "\n";
-            szMainInfo += "RightDetector FPS: " + std::to_string(pRightDetector->GetIPS().GetAverageIPS()) + "\n";
-            szMainInfo += "\nStateMachine FPS: " + std::to_string(globals::g_pStateMachineHandler->GetIPS().GetAverageIPS()) + "\n";
-            szMainInfo += "\nRoveCommUDP FPS: " + std::to_string(network::g_pRoveCommTCPNode->GetIPS().GetAverageIPS()) + "\n";
-            szMainInfo += "RoveCommTCP FPS: " + std::to_string(network::g_pRoveCommTCPNode->GetIPS().GetAverageIPS()) + "\n";
-            szMainInfo += "\n--------[ State Machine Info ]--------\n";
-            szMainInfo += "Current State: " + statemachine::StateToString(globals::g_pStateMachineHandler->GetCurrentState()) + "\n";
-            szMainInfo += "\n--------[ Camera Info ]--------\n";
-
-            // Submit logger message.
-            LOG_DEBUG(logging::g_qSharedLogger, "{}", szMainInfo);
-
-            // Update IPS tick.
-            IterPerSecond.Tick();
-
-            // No need to loop as fast as possible. Sleep...
-            // Only run this main thread once every 20ms.
-            std::this_thread::sleep_for(std::chrono::milliseconds(20));
-        }
-
-        /////////////////////////////////////////
-        // Cleanup.
-        /////////////////////////////////////////
-        // Stop handlers.
-        globals::g_pStateMachineHandler->StopStateMachine();
-        globals::g_pTagDetectionHandler->StopAllDetectors();
-        globals::g_pCameraHandler->StopAllCameras();
-        network::g_pRoveCommUDPNode->CloseUDPSocket();
-        network::g_pRoveCommTCPNode->CloseTCPSocket();
-
-        // Delete dynamically allocated objects.
-        delete globals::g_pStateMachineHandler;
-        delete globals::g_pTagDetectionHandler;
-        delete globals::g_pCameraHandler;
-        delete globals::g_pWaypointHandler;
-        delete network::g_pRoveCommUDPNode;
-        delete network::g_pRoveCommTCPNode;
-
-        // Set dangling pointers to null.
-        globals::g_pStateMachineHandler = nullptr;
-        globals::g_pTagDetectionHandler = nullptr;
-        globals::g_pCameraHandler       = nullptr;
-        globals::g_pWaypointHandler     = nullptr;
-        network::g_pRoveCommUDPNode     = nullptr;
-        network::g_pRoveCommTCPNode     = nullptr;
-    }
-
-    // Submit logger message that program is done cleaning up and is now exiting.
-    LOG_INFO(logging::g_qSharedLogger, "Clean up finished. Exiting...");
-
-    // Successful exit.
-    return 0;
-}
+/******************************************************************************
+ * @brief Main program file. Sets up classes and runs main program functions.
+ *
+ * @file main.cpp
+ * @author Eli Byrd (edbgkk@mst.edu), ClayJay3 (claytonraycowen@gmail.com)
+ * @date 2023-06-20
+ *
+ * @copyright Copyright Mars Rover Design Team 2023 - All Rights Reserved
+ ******************************************************************************/
+
+#include "./AutonomyGlobals.h"
+#include "./AutonomyLogging.h"
+#include "./AutonomyNetworking.h"
+
+// Check if any file from the example directory has been included.
+// If not included, define empty run example function and set bRunExampleFlag
+// to false. If included, then define bRunExampleFlag as true.
+#ifndef CHECK_IF_EXAMPLE_INCLUDED
+static bool bRunExampleFlag = false;
+
+void RunExample() {}
+#else
+CHECK_IF_EXAMPLE_INCLUDED
+#endif
+
+// Create a boolean used to handle a SIGINT and exit gracefully.
+volatile sig_atomic_t bMainStop = false;
+
+/******************************************************************************
+ * @brief Help function given to the C++ csignal standard library to run when
+ *      a CONTROL^C is given from the terminal.
+ *
+ * @param nSignal - Integer representing the interrupt value.
+ *
+ * @author clayjay3 (claytonraycowen@gmail.com)
+ * @date 2024-01-08
+ ******************************************************************************/
+void SignalHandler(int nSignal)
+{
+    // Check signal type.
+    if (nSignal == SIGINT)
+    {
+        // Submit logger message.
+        LOG_INFO(logging::g_qSharedLogger, "Ctrl+C received. Cleaning up...");
+
+        // Update stop signal.
+        bMainStop = true;
+    }
+}
+
+/******************************************************************************
+ * @brief Autonomy main function.
+ *
+ * @return int - Exit status number.
+ *
+ * @author Eli Byrd (edbgkk@mst.edu), ClayJay3 (claytonraycowen@gmail.com)
+ * @date 2023-06-20
+ ******************************************************************************/
+int main()
+{
+    // Print Software Header
+    std::ifstream fHeaderText("../data/ASCII/v24.txt");
+    std::string szHeaderText;
+    if (fHeaderText)
+    {
+        std::ostringstream pHeaderText;
+        pHeaderText << fHeaderText.rdbuf();
+        szHeaderText = pHeaderText.str();
+    }
+
+    std::cout << szHeaderText << std::endl;
+    std::cout << "Copyright \u00A9 2023 - Mars Rover Design Team\n" << std::endl;
+
+    // Initialize Loggers
+    logging::InitializeLoggers(constants::LOGGING_OUTPUT_PATH_ABSOLUTE);
+
+    // Check whether or not we should run example code or continue with normal operation.
+    if (bRunExampleFlag)
+    {
+        // Run example code from included file.
+        RunExample();
+    }
+    else
+    {
+        // Setup signal interrupt handler.
+        struct sigaction stSigBreak;
+        stSigBreak.sa_handler = SignalHandler;
+        stSigBreak.sa_flags   = 0;
+        sigemptyset(&stSigBreak.sa_mask);
+        sigaction(SIGINT, &stSigBreak, nullptr);
+
+        // Print warnings if running in SIM mode.
+        if (constants::MODE_SIM)
+        {
+            // Print 5 times to make it noticeable.
+            for (int nIter = 0; nIter < 5; ++nIter)
+            {
+                // Submit logger message.
+                LOG_WARNING(logging::g_qSharedLogger,
+                            "Autonomy_Software is running in SIM mode! If you aren't currently using the WeBots sim, disable SIM mode in CMakeLists.txt or in your build "
+                            "arguments!");
+            }
+
+            // Sleep for 3 seconds to make sure it's seen.
+            std::this_thread::sleep_for(std::chrono::seconds(3));
+        }
+
+        /////////////////////////////////////////
+        // Setup global objects.
+        /////////////////////////////////////////
+        // Initialize RoveComm.
+        network::g_pRoveCommUDPNode = new rovecomm::RoveCommUDP();
+        network::g_pRoveCommTCPNode = new rovecomm::RoveCommTCP();
+        // Start RoveComm instances bound on ports.
+        network::g_bRoveCommUDPStatus = network::g_pRoveCommUDPNode->InitUDPSocket(manifest::General::ETHERNET_UDP_PORT);
+        network::g_bRoveCommTCPStatus = network::g_pRoveCommTCPNode->InitTCPSocket(constants::ROVECOMM_TCP_INTERFACE_IP.c_str(), manifest::General::ETHERNET_TCP_PORT);
+        // Check if RoveComm was successfully initialized.
+        if (!network::g_bRoveCommUDPStatus || !network::g_bRoveCommTCPStatus)
+        {
+            // Submit logger message.
+            LOG_CRITICAL(logging::g_qSharedLogger,
+                         "RoveComm did not initialize properly! UDPNode Status: {}, TCPNode Status: {}",
+                         network::g_bRoveCommUDPStatus,
+                         network::g_bRoveCommTCPStatus);
+
+            // Since RoveComm is crucial, stop code.
+            bMainStop = true;
+        }
+        else
+        {
+            // Submit logger message.
+            LOG_INFO(logging::g_qSharedLogger, "RoveComm UDP and TCP nodes successfully initialized.");
+        }
+
+        // Initialize drivers.
+        globals::g_pDriveBoard      = new DriveBoard();
+        globals::g_pMultimediaBoard = new MultimediaBoard();
+        globals::g_pNavigationBoard = new NavigationBoard();
+        // Initialize handlers.
+        globals::g_pWaypointHandler     = new WaypointHandler();
+        globals::g_pCameraHandler       = new CameraHandler();
+        globals::g_pTagDetectionHandler = new TagDetectionHandler();
+        globals::g_pStateMachineHandler = new StateMachineHandler();
+
+        // Start handlers.
+        globals::g_pCameraHandler->StartAllCameras();
+        globals::g_pTagDetectionHandler->StartAllDetectors();
+        globals::g_pStateMachineHandler->StartStateMachine();
+        // Enable Recording on Handlers.
+        globals::g_pCameraHandler->StartRecording();
+        globals::g_pTagDetectionHandler->StartRecording();
+
+        /////////////////////////////////////////
+        // Declare local variables used in main loop.
+        /////////////////////////////////////////
+        // Get Camera and Tag detector pointers .
+        ZEDCam* pMainCam            = globals::g_pCameraHandler->GetZED(CameraHandler::eHeadMainCam);
+        BasicCam* pLeftCam          = globals::g_pCameraHandler->GetBasicCam(CameraHandler::eHeadLeftArucoEye);
+        BasicCam* pRightCam         = globals::g_pCameraHandler->GetBasicCam(CameraHandler::eHeadRightArucoEye);
+        TagDetector* pMainDetector  = globals::g_pTagDetectionHandler->GetTagDetector(TagDetectionHandler::eHeadMainCam);
+        TagDetector* pLeftDetector  = globals::g_pTagDetectionHandler->GetTagDetector(TagDetectionHandler::eHeadLeftArucoEye);
+        TagDetector* pRightDetector = globals::g_pTagDetectionHandler->GetTagDetector(TagDetectionHandler::eHeadRightArucoEye);
+        IPS IterPerSecond           = IPS();
+
+        // Camera and TagDetector config.
+        pMainCam->EnablePositionalTracking();    // Enable positional tracking for main ZED cam.
+
+        /*
+            This while loop is the main periodic loop for the Autonomy_Software program.
+            Loop until user sends sigkill or sigterm.
+        */
+        while (!bMainStop)
+        {
+            // Send current robot state over RoveComm.
+            // Construct a RoveComm packet with the drive data.
+            rovecomm::RoveCommPacket<uint8_t> stPacket;
+            stPacket.unDataId    = manifest::Autonomy::TELEMETRY.find("CURRENTSTATE")->second.DATA_ID;
+            stPacket.unDataCount = manifest::Autonomy::TELEMETRY.find("CURRENTSTATE")->second.DATA_COUNT;
+            stPacket.eDataType   = manifest::Autonomy::TELEMETRY.find("CURRENTSTATE")->second.DATA_TYPE;
+            stPacket.vData.emplace_back(static_cast<uint8_t>(globals::g_pStateMachineHandler->GetCurrentState()));
+            // Send drive command over RoveComm to drive board to all subscribers.
+            network::g_pRoveCommUDPNode->SendUDPPacket(stPacket, "0.0.0.0", constants::ROVECOMM_OUTGOING_UDP_PORT);
+
+            // Create a string to append FPS values to.
+            std::string szMainInfo = "";
+            // Get FPS of all cameras and detectors and construct the info into a string.
+            szMainInfo += "\n--------[ Threads FPS ]--------\n";
+            szMainInfo += "Main Process FPS: " + std::to_string(IterPerSecond.GetAverageIPS()) + "\n";
+            szMainInfo += "MainCam FPS: " + std::to_string(pMainCam->GetIPS().GetAverageIPS()) + "\n";
+            szMainInfo += "LeftCam FPS: " + std::to_string(pLeftCam->GetIPS().GetAverageIPS()) + "\n";
+            szMainInfo += "RightCam FPS: " + std::to_string(pRightCam->GetIPS().GetAverageIPS()) + "\n";
+            szMainInfo += "MainDetector FPS: " + std::to_string(pMainDetector->GetIPS().GetAverageIPS()) + "\n";
+            szMainInfo += "LeftDetector FPS: " + std::to_string(pLeftDetector->GetIPS().GetAverageIPS()) + "\n";
+            szMainInfo += "RightDetector FPS: " + std::to_string(pRightDetector->GetIPS().GetAverageIPS()) + "\n";
+            szMainInfo += "\nStateMachine FPS: " + std::to_string(globals::g_pStateMachineHandler->GetIPS().GetAverageIPS()) + "\n";
+            szMainInfo += "\nRoveCommUDP FPS: " + std::to_string(network::g_pRoveCommTCPNode->GetIPS().GetAverageIPS()) + "\n";
+            szMainInfo += "RoveCommTCP FPS: " + std::to_string(network::g_pRoveCommTCPNode->GetIPS().GetAverageIPS()) + "\n";
+            szMainInfo += "\n--------[ State Machine Info ]--------\n";
+            szMainInfo += "Current State: " + statemachine::StateToString(globals::g_pStateMachineHandler->GetCurrentState()) + "\n";
+            szMainInfo += "\n--------[ Camera Info ]--------\n";
+
+            // Submit logger message.
+            LOG_DEBUG(logging::g_qSharedLogger, "{}", szMainInfo);
+
+            // Update IPS tick.
+            IterPerSecond.Tick();
+
+            // No need to loop as fast as possible. Sleep...
+            // Only run this main thread once every 20ms.
+            std::this_thread::sleep_for(std::chrono::milliseconds(20));
+        }
+
+        /////////////////////////////////////////
+        // Cleanup.
+        /////////////////////////////////////////
+        // Stop handlers.
+        globals::g_pStateMachineHandler->StopStateMachine();
+        globals::g_pTagDetectionHandler->StopAllDetectors();
+        globals::g_pCameraHandler->StopAllCameras();
+        network::g_pRoveCommUDPNode->CloseUDPSocket();
+        network::g_pRoveCommTCPNode->CloseTCPSocket();
+
+        // Delete dynamically allocated objects.
+        delete globals::g_pStateMachineHandler;
+        delete globals::g_pTagDetectionHandler;
+        delete globals::g_pCameraHandler;
+        delete globals::g_pWaypointHandler;
+        delete network::g_pRoveCommUDPNode;
+        delete network::g_pRoveCommTCPNode;
+
+        // Set dangling pointers to null.
+        globals::g_pStateMachineHandler = nullptr;
+        globals::g_pTagDetectionHandler = nullptr;
+        globals::g_pCameraHandler       = nullptr;
+        globals::g_pWaypointHandler     = nullptr;
+        network::g_pRoveCommUDPNode     = nullptr;
+        network::g_pRoveCommTCPNode     = nullptr;
+    }
+
+    // Submit logger message that program is done cleaning up and is now exiting.
+    LOG_INFO(logging::g_qSharedLogger, "Clean up finished. Exiting...");
+
+    // Successful exit.
+    return 0;
+}