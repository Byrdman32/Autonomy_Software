/******************************************************************************
 * @brief Implements the Autonomy_IdentitySoftware class.
 * 		Handler for incrementing and tracking software version/build numbers.
 *
 * @file Autonomy_IdentitySoftware.cpp
<<<<<<< HEAD
 * @author Byrdman32 (eli@byrdneststudios.com)
=======
 * @author Eli Byrd (edbgkk@mst.edu), ClayJay3 (claytonraycowen@gmail.com)
>>>>>>> a812745d
 * @date 2023-0620
 *
 * @copyright Copyright MRDT 2023 - All Rights Reserved
 ******************************************************************************/

#include "Autonomy_IdentitySoftware.h"

/******************************************************************************
 * @brief Construct a new Autonomy_IdentitySoftware::Autonomy_IdentitySoftware object.
 *
 *
<<<<<<< HEAD
 * @author Byrdman32 (eli@byrdneststudios.com)
=======
 * @author Eli Byrd (edbgkk@mst.edu), ClayJay3 (claytonraycowen@gmail.com)
>>>>>>> a812745d
 * @date 2023-0620
 ******************************************************************************/
Autonomy_IdentitySoftware::Autonomy_IdentitySoftware()
{
    // Force extra characters to the version numbers for '0' padding
    m_szMajorVersion = "000";
    m_szMinorVersion = "000";
    m_szPatchVersion = "000";
    m_szBuildVersion = "000";

    // Append the versions after the forced extra characters
    m_szMajorVersion += std::to_string(MAJOR_VERSION);
    m_szMinorVersion += std::to_string(MINOR_VERSION);
    m_szPatchVersion += std::to_string(PATCH_VERSION);
    m_szBuildVersion += std::to_string(BUILD_VERSION);

    // Shorten the strings down to the appropriate lengths
    if (m_szMajorVersion.length() > 2)
    {
        m_szMajorVersion.erase(0, m_szMajorVersion.length() - 2);
    }

    if (m_szMinorVersion.length() > 2)
    {
        m_szMinorVersion.erase(0, m_szMinorVersion.length() - 2);
    }

    if (m_szPatchVersion.length() > 2)
    {
        m_szPatchVersion.erase(0, m_szPatchVersion.length() - 2);
    }

    if (m_szBuildVersion.length() > 3)
    {
        m_szBuildVersion.erase(0, m_szBuildVersion.length() - 3);
    }
}

/******************************************************************************
 * @brief Gets the version number of project.
 *
 * @return std::string - The version number.
 *
<<<<<<< HEAD
 * @author Byrdman32 (eli@byrdneststudios.com)
=======
 * @author Eli Byrd (edbgkk@mst.edu), ClayJay3 (claytonraycowen@gmail.com)
>>>>>>> a812745d
 * @date 2023-0620
 ******************************************************************************/
std::string Autonomy_IdentitySoftware::GetVersionNumber()
{
    return "v" + m_szMajorVersion + "." + m_szMinorVersion + "." + m_szPatchVersion;
}

/******************************************************************************
 * @brief Gets the build number of project.
 *
 * @return std::string - The build number.
 *
<<<<<<< HEAD
 * @author Byrdman32 (eli@byrdneststudios.com)
=======
 * @author Eli Byrd (edbgkk@mst.edu), ClayJay3 (claytonraycowen@gmail.com)
>>>>>>> a812745d
 * @date 2023-0620
 ******************************************************************************/
std::string Autonomy_IdentitySoftware::GetBuildNumber()
{
    return "Build " + m_szBuildVersion;
}

/******************************************************************************
 * @brief Gets the combo number container version and build info.
 *
 * @return std::string - The combo number.
 *
<<<<<<< HEAD
 * @author Byrdman32 (eli@byrdneststudios.com)
=======
 * @author Eli Byrd (edbgkk@mst.edu), ClayJay3 (claytonraycowen@gmail.com)
>>>>>>> a812745d
 * @date 2023-0620
 ******************************************************************************/
std::string Autonomy_IdentitySoftware::GetVersionBuildComboNumber()
{
    return "v" + m_szMajorVersion + "." + m_szMinorVersion + "." + m_szPatchVersion + " Build " + m_szBuildVersion;
}
<|MERGE_RESOLUTION|>--- conflicted
+++ resolved
@@ -1,114 +1,94 @@
-/******************************************************************************
- * @brief Implements the Autonomy_IdentitySoftware class.
- * 		Handler for incrementing and tracking software version/build numbers.
- *
- * @file Autonomy_IdentitySoftware.cpp
-<<<<<<< HEAD
- * @author Byrdman32 (eli@byrdneststudios.com)
-=======
- * @author Eli Byrd (edbgkk@mst.edu), ClayJay3 (claytonraycowen@gmail.com)
->>>>>>> a812745d
- * @date 2023-0620
- *
- * @copyright Copyright MRDT 2023 - All Rights Reserved
- ******************************************************************************/
-
-#include "Autonomy_IdentitySoftware.h"
-
-/******************************************************************************
- * @brief Construct a new Autonomy_IdentitySoftware::Autonomy_IdentitySoftware object.
- *
- *
-<<<<<<< HEAD
- * @author Byrdman32 (eli@byrdneststudios.com)
-=======
- * @author Eli Byrd (edbgkk@mst.edu), ClayJay3 (claytonraycowen@gmail.com)
->>>>>>> a812745d
- * @date 2023-0620
- ******************************************************************************/
-Autonomy_IdentitySoftware::Autonomy_IdentitySoftware()
-{
-    // Force extra characters to the version numbers for '0' padding
-    m_szMajorVersion = "000";
-    m_szMinorVersion = "000";
-    m_szPatchVersion = "000";
-    m_szBuildVersion = "000";
-
-    // Append the versions after the forced extra characters
-    m_szMajorVersion += std::to_string(MAJOR_VERSION);
-    m_szMinorVersion += std::to_string(MINOR_VERSION);
-    m_szPatchVersion += std::to_string(PATCH_VERSION);
-    m_szBuildVersion += std::to_string(BUILD_VERSION);
-
-    // Shorten the strings down to the appropriate lengths
-    if (m_szMajorVersion.length() > 2)
-    {
-        m_szMajorVersion.erase(0, m_szMajorVersion.length() - 2);
-    }
-
-    if (m_szMinorVersion.length() > 2)
-    {
-        m_szMinorVersion.erase(0, m_szMinorVersion.length() - 2);
-    }
-
-    if (m_szPatchVersion.length() > 2)
-    {
-        m_szPatchVersion.erase(0, m_szPatchVersion.length() - 2);
-    }
-
-    if (m_szBuildVersion.length() > 3)
-    {
-        m_szBuildVersion.erase(0, m_szBuildVersion.length() - 3);
-    }
-}
-
-/******************************************************************************
- * @brief Gets the version number of project.
- *
- * @return std::string - The version number.
- *
-<<<<<<< HEAD
- * @author Byrdman32 (eli@byrdneststudios.com)
-=======
- * @author Eli Byrd (edbgkk@mst.edu), ClayJay3 (claytonraycowen@gmail.com)
->>>>>>> a812745d
- * @date 2023-0620
- ******************************************************************************/
-std::string Autonomy_IdentitySoftware::GetVersionNumber()
-{
-    return "v" + m_szMajorVersion + "." + m_szMinorVersion + "." + m_szPatchVersion;
-}
-
-/******************************************************************************
- * @brief Gets the build number of project.
- *
- * @return std::string - The build number.
- *
-<<<<<<< HEAD
- * @author Byrdman32 (eli@byrdneststudios.com)
-=======
- * @author Eli Byrd (edbgkk@mst.edu), ClayJay3 (claytonraycowen@gmail.com)
->>>>>>> a812745d
- * @date 2023-0620
- ******************************************************************************/
-std::string Autonomy_IdentitySoftware::GetBuildNumber()
-{
-    return "Build " + m_szBuildVersion;
-}
-
-/******************************************************************************
- * @brief Gets the combo number container version and build info.
- *
- * @return std::string - The combo number.
- *
-<<<<<<< HEAD
- * @author Byrdman32 (eli@byrdneststudios.com)
-=======
- * @author Eli Byrd (edbgkk@mst.edu), ClayJay3 (claytonraycowen@gmail.com)
->>>>>>> a812745d
- * @date 2023-0620
- ******************************************************************************/
-std::string Autonomy_IdentitySoftware::GetVersionBuildComboNumber()
-{
-    return "v" + m_szMajorVersion + "." + m_szMinorVersion + "." + m_szPatchVersion + " Build " + m_szBuildVersion;
-}
+/******************************************************************************
+ * @brief Implements the Autonomy_IdentitySoftware class.
+ * 		Handler for incrementing and tracking software version/build numbers.
+ *
+ * @file Autonomy_IdentitySoftware.cpp
+ * @author Eli Byrd (edbgkk@mst.edu), ClayJay3 (claytonraycowen@gmail.com)
+ * @date 2023-0620
+ *
+ * @copyright Copyright MRDT 2023 - All Rights Reserved
+ ******************************************************************************/
+
+#include "Autonomy_IdentitySoftware.h"
+
+/******************************************************************************
+ * @brief Construct a new Autonomy_IdentitySoftware::Autonomy_IdentitySoftware object.
+ *
+ *
+ * @author Eli Byrd (edbgkk@mst.edu), ClayJay3 (claytonraycowen@gmail.com)
+ * @date 2023-0620
+ ******************************************************************************/
+Autonomy_IdentitySoftware::Autonomy_IdentitySoftware()
+{
+    // Force extra characters to the version numbers for '0' padding
+    m_szMajorVersion = "000";
+    m_szMinorVersion = "000";
+    m_szPatchVersion = "000";
+    m_szBuildVersion = "000";
+
+    // Append the versions after the forced extra characters
+    m_szMajorVersion += std::to_string(MAJOR_VERSION);
+    m_szMinorVersion += std::to_string(MINOR_VERSION);
+    m_szPatchVersion += std::to_string(PATCH_VERSION);
+    m_szBuildVersion += std::to_string(BUILD_VERSION);
+
+    // Shorten the strings down to the appropriate lengths
+    if (m_szMajorVersion.length() > 2)
+    {
+        m_szMajorVersion.erase(0, m_szMajorVersion.length() - 2);
+    }
+
+    if (m_szMinorVersion.length() > 2)
+    {
+        m_szMinorVersion.erase(0, m_szMinorVersion.length() - 2);
+    }
+
+    if (m_szPatchVersion.length() > 2)
+    {
+        m_szPatchVersion.erase(0, m_szPatchVersion.length() - 2);
+    }
+
+    if (m_szBuildVersion.length() > 3)
+    {
+        m_szBuildVersion.erase(0, m_szBuildVersion.length() - 3);
+    }
+}
+
+/******************************************************************************
+ * @brief Gets the version number of project.
+ *
+ * @return std::string - The version number.
+ *
+ * @author Eli Byrd (edbgkk@mst.edu), ClayJay3 (claytonraycowen@gmail.com)
+ * @date 2023-0620
+ ******************************************************************************/
+std::string Autonomy_IdentitySoftware::GetVersionNumber()
+{
+    return "v" + m_szMajorVersion + "." + m_szMinorVersion + "." + m_szPatchVersion;
+}
+
+/******************************************************************************
+ * @brief Gets the build number of project.
+ *
+ * @return std::string - The build number.
+ *
+ * @author Eli Byrd (edbgkk@mst.edu), ClayJay3 (claytonraycowen@gmail.com)
+ * @date 2023-0620
+ ******************************************************************************/
+std::string Autonomy_IdentitySoftware::GetBuildNumber()
+{
+    return "Build " + m_szBuildVersion;
+}
+
+/******************************************************************************
+ * @brief Gets the combo number container version and build info.
+ *
+ * @return std::string - The combo number.
+ *
+ * @author Eli Byrd (edbgkk@mst.edu), ClayJay3 (claytonraycowen@gmail.com)
+ * @date 2023-0620
+ ******************************************************************************/
+std::string Autonomy_IdentitySoftware::GetVersionBuildComboNumber()
+{
+    return "v" + m_szMajorVersion + "." + m_szMinorVersion + "." + m_szPatchVersion + " Build " + m_szBuildVersion;
+}