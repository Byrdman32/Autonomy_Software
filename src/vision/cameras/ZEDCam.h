/******************************************************************************
 * @brief Defines the ZEDCam class.
 *
 * @file ZEDCam.h
 * @author ClayJay3 (claytonraycowen@gmail.com)
 * @date 2023-08-25
 *
 * @copyright Copyright MRDT 2024 - All Rights Reserved
 ******************************************************************************/

#ifndef ZEDCAM_H
#define ZEDCAM_H

#include <future>
#include <opencv2/opencv.hpp>
#include <sl/Camera.hpp>

#include "../../AutonomyConstants.h"
#include "../../interfaces/AutonomyThread.hpp"
#include "../../interfaces/Camera.hpp"

/******************************************************************************
 * @brief This class implements and interfaces with the most common ZEDSDK cameras
 *  and features. It is designed in such a way that multiple other classes/threads
 *  can safely call any method of an object of this class withing resource corruption
 *  or slowdown of the camera.
 *
 *
 * @author clayjay3 (claytonraycowen@gmail.com)
 * @date 2023-09-21
 ******************************************************************************/
class ZEDCam : public Camera<cv::Mat>, public AutonomyThread<void>
{
    public:
        /////////////////////////////////////////
        // Declare public structs that are specific to and used within this class.
        /////////////////////////////////////////

        struct ZedObjectData;

        /////////////////////////////////////////
        // Declare public methods and member variables.
        /////////////////////////////////////////

        ZEDCam(const int nPropResolutionX,
               const int nPropResolutionY,
               const int nPropFramesPerSecond,
               const double dPropHorizontalFOV,
               const double dPropVerticalFOV,
               const float fMinSenseDistance           = constants::ZED_DEFAULT_MINIMUM_DISTANCE,
               const float fMaxSenseDistance           = constants::ZED_DEFAULT_MAXIMUM_DISTANCE,
               const bool bMemTypeGPU                  = false,
               const bool bUseHalfDepthPrecision       = false,
               const int nNumFrameRetrievalThreads     = 10,
               const unsigned int unCameraSerialNumber = 0);
        ~ZEDCam();
        std::future<bool> RequestFrameCopy(cv::Mat& cvFrame) override;
        std::future<bool> RequestFrameCopy(cv::cuda::GpuMat& cvGPUFrame);
        std::future<bool> RequestDepthCopy(cv::Mat& cvDepth, const bool bRetrieveMeasure = true);
        std::future<bool> RequestDepthCopy(cv::cuda::GpuMat& cvGPUDepth, const bool bRetrieveMeasure = true);
        std::future<bool> RequestPointCloudCopy(cv::Mat& cvPointCloud);
        std::future<bool> RequestPointCloudCopy(cv::cuda::GpuMat& cvGPUPointCloud);
        sl::ERROR_CODE ResetPositionalTracking();
        sl::ERROR_CODE TrackCustomBoxObjects(std::vector<ZedObjectData>& vCustomObjects);
        sl::ERROR_CODE RebootCamera();

        /////////////////////////////////////////
        // Setters for class member variables.
        /////////////////////////////////////////

        sl::ERROR_CODE EnablePositionalTracking();
        void DisablePositionalTracking();
        sl::ERROR_CODE SetPositionalPose(const double dX, const double dY, const double dZ, const double dXO, const double dYO, const double dZO);
        sl::ERROR_CODE EnableSpatialMapping(const int nTimeoutSeconds = 10);
        void DisableSpatialMapping();
        sl::ERROR_CODE EnableObjectDetection(const bool bEnableBatching = false);
        void DisableObjectDetection();

        /////////////////////////////////////////
        // Accessors for class member variables.
        /////////////////////////////////////////

        bool GetCameraIsOpen() override;
        bool GetUsingGPUMem() const;
        std::string GetCameraModel();
        unsigned int GetCameraSerial();
        std::future<bool> RequestPositionalPoseCopy(sl::Pose& slPose);
        bool GetPositionalTrackingEnabled();
        std::future<bool> RequestIMUDataCopy(std::vector<double>& vIMUValues);
        sl::SPATIAL_MAPPING_STATE GetSpatialMappingState();
        sl::SPATIAL_MAPPING_STATE ExtractSpatialMapAsync(std::future<sl::Mesh>& fuMeshFuture);
        bool GetObjectDetectionEnabled();
        std::future<bool> RequestObjectsCopy(std::vector<sl::ObjectData>& vObjectData);
        std::future<bool> RequestBatchedObjectsCopy(std::vector<sl::ObjectsBatch>& vBatchedObjectData);

    private:
        /////////////////////////////////////////
        // Declare private member variables.
        /////////////////////////////////////////

        // ZED Camera specific.

        sl::Camera m_slCamera;
        std::shared_mutex m_muCameraMutex;
        sl::InitParameters m_slCameraParams;
        sl::RuntimeParameters m_slRuntimeParams;
        sl::MEASURE m_slDepthMeasureType;
        sl::SensorsData m_slSensorData;
        sl::PositionalTrackingParameters m_slPoseTrackingParams;
        sl::Pose m_slCameraPose;
        sl::SpatialMappingParameters m_slSpatialMappingParams;
        sl::ObjectDetectionParameters m_slObjectDetectionParams;
        sl::BatchParameters m_slObjectDetectionBatchParams;
        sl::Objects m_slDetectedObjects;
        std::vector<sl::ObjectsBatch> m_slDetectedObjectsBatched;
        sl::MEM m_slMemoryType;
        int m_nNumFrameRetrievalThreads;
        unsigned int m_unCameraSerialNumber;

        // Mats for storing frames and measures.

        sl::Mat m_slFrame;
        sl::Mat m_slDepthImage;
        sl::Mat m_slDepthMeasure;
        sl::Mat m_slPointCloud;

        // Queues and mutexes for scheduling and copying camera frames and data to other threads.
<<<<<<< HEAD

        std::queue<std::reference_wrapper<containers::FrameFetchContainer<cv::Mat&>>> m_qFrameCopySchedule;
        std::queue<std::reference_wrapper<containers::FrameFetchContainer<cv::cuda::GpuMat&>>> m_qGPUFrameCopySchedule;
        std::queue<std::reference_wrapper<containers::DataFetchContainer<std::vector<ZedObjectData>&>>> m_qCustomBoxInjestSchedule;
        std::queue<std::reference_wrapper<containers::DataFetchContainer<sl::Pose&>>> m_qPoseCopySchedule;
        std::queue<std::reference_wrapper<containers::DataFetchContainer<std::vector<double>&>>> m_qIMUDataCopySchedule;
        std::queue<std::reference_wrapper<containers::DataFetchContainer<std::vector<sl::ObjectData>&>>> m_qObjectDataCopySchedule;
        std::queue<std::reference_wrapper<containers::DataFetchContainer<std::vector<sl::ObjectsBatch>&>>> m_qObjectBatchedDataCopySchedule;
        std::shared_mutex m_muPoolScheduleMutex;
        std::mutex m_muFrameCopyMutex;
=======
        std::queue<containers::FrameFetchContainer<cv::cuda::GpuMat>> m_qGPUFrameCopySchedule;
        std::queue<containers::DataFetchContainer<std::vector<ZedObjectData>>> m_qCustomBoxInjestSchedule;
        std::queue<containers::DataFetchContainer<sl::Pose>> m_qPoseCopySchedule;
        std::queue<containers::DataFetchContainer<std::vector<double>>> m_qIMUDataCopySchedule;
        std::queue<containers::DataFetchContainer<std::vector<sl::ObjectData>>> m_qObjectDataCopySchedule;
        std::queue<containers::DataFetchContainer<std::vector<sl::ObjectsBatch>>> m_qObjectBatchedDataCopySchedule;
>>>>>>> 44f0f7a8
        std::mutex m_muCustomBoxInjestMutex;
        std::mutex m_muPoseCopyMutex;
        std::mutex m_muIMUDataCopyMutex;
        std::mutex m_muObjectDataCopyMutex;
        std::mutex m_muObjectBatchedDataCopyMutex;

        /////////////////////////////////////////
        // Declare private methods.
        /////////////////////////////////////////

        void ThreadedContinuousCode() override;
        void PooledLinearCode() override;
};
#endif<|MERGE_RESOLUTION|>--- conflicted
+++ resolved
@@ -125,25 +125,12 @@
         sl::Mat m_slPointCloud;
 
         // Queues and mutexes for scheduling and copying camera frames and data to other threads.
-<<<<<<< HEAD
-
-        std::queue<std::reference_wrapper<containers::FrameFetchContainer<cv::Mat&>>> m_qFrameCopySchedule;
-        std::queue<std::reference_wrapper<containers::FrameFetchContainer<cv::cuda::GpuMat&>>> m_qGPUFrameCopySchedule;
-        std::queue<std::reference_wrapper<containers::DataFetchContainer<std::vector<ZedObjectData>&>>> m_qCustomBoxInjestSchedule;
-        std::queue<std::reference_wrapper<containers::DataFetchContainer<sl::Pose&>>> m_qPoseCopySchedule;
-        std::queue<std::reference_wrapper<containers::DataFetchContainer<std::vector<double>&>>> m_qIMUDataCopySchedule;
-        std::queue<std::reference_wrapper<containers::DataFetchContainer<std::vector<sl::ObjectData>&>>> m_qObjectDataCopySchedule;
-        std::queue<std::reference_wrapper<containers::DataFetchContainer<std::vector<sl::ObjectsBatch>&>>> m_qObjectBatchedDataCopySchedule;
-        std::shared_mutex m_muPoolScheduleMutex;
-        std::mutex m_muFrameCopyMutex;
-=======
         std::queue<containers::FrameFetchContainer<cv::cuda::GpuMat>> m_qGPUFrameCopySchedule;
         std::queue<containers::DataFetchContainer<std::vector<ZedObjectData>>> m_qCustomBoxInjestSchedule;
         std::queue<containers::DataFetchContainer<sl::Pose>> m_qPoseCopySchedule;
         std::queue<containers::DataFetchContainer<std::vector<double>>> m_qIMUDataCopySchedule;
         std::queue<containers::DataFetchContainer<std::vector<sl::ObjectData>>> m_qObjectDataCopySchedule;
         std::queue<containers::DataFetchContainer<std::vector<sl::ObjectsBatch>>> m_qObjectBatchedDataCopySchedule;
->>>>>>> 44f0f7a8
         std::mutex m_muCustomBoxInjestMutex;
         std::mutex m_muPoseCopyMutex;
         std::mutex m_muIMUDataCopyMutex;
