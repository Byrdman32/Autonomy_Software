--- conflicted
+++ resolved
@@ -219,14 +219,8 @@
 }
 
 /******************************************************************************
-<<<<<<< HEAD
- * @brief Retrieves a frame from the camera. The given mat reference is placed
- *      into a queue for copying. Remember, this code will be ran in whatever
- *      class/thread calls it.
-=======
  * @brief Puts a frame pointer into a queue so a copy of a frame from the camera can be written to it.
  *      Remember, this code will be ran in whatever, class/thread calls it.
->>>>>>> 44f0f7a8
  *
  * @param cvFrame - A reference to the cv::Mat to store the frame in.
  * @return std::future<bool> - A future that should be waited on before the passed in frame is used.
@@ -247,31 +241,8 @@
     // Release lock on the frame schedule queue.
     lkScheduler.unlock();
 
-<<<<<<< HEAD
-    // Create lock variable to be used by condition variable. CV unlocks this during wait().
-    std::unique_lock<std::mutex> lkConditionLock(stContainer.muConditionMutex);
-    // Wait up to 10 seconds for the condition variable to be notified.
-    std::cv_status cdStatus = stContainer.cdMatWriteSuccess.wait_for(lkConditionLock, std::chrono::seconds(10));
-    // Release lock.
-    lkConditionLock.unlock();
-
-    // Check condition variable status and return.
-    if (cdStatus == std::cv_status::no_timeout)
-    {
-        // Image was successfully written to the given cv::Mat reference.
-        return true;
-    }
-    else
-    {
-        // Submit logger message.
-        LOG_WARNING(logging::g_qSharedLogger, "Reached timeout while retrieving frame from threadpool queue.");
-        // Image was not written successfully.
-        return false;
-    }
-=======
     // Return the future from the promise stored in the container.
     return stContainer.pCopiedFrameStatus->get_future();
->>>>>>> 44f0f7a8
 }
 
 /******************************************************************************
