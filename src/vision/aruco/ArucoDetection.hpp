--- conflicted
+++ resolved
@@ -37,7 +37,24 @@
      *      tag detection.
      *
      *
-     * @author jspencerpittman (jspencerpittman@gmail.com)
+     * @author jspencerpittman (jspencerpittman@gmail.cc/libvorbisdec.c:182: undefined reference to `vorbis_synthesis'
+[build] /usr/bin/ld: /tmp/ffmpeg/libavcodec/libvorbisdec.c:188: undefined reference to `vorbis_synthesis_pcmout'
+[build] /usr/bin/ld: /tmp/ffmpeg/libavcodec/libvorbisdec.c:192: undefined reference to `vorbis_synthesis_read'
+[build] /usr/bin/ld: /tmp/ffmpeg/libavcodec/libvorbisdec.c:183: undefined reference to `vorbis_synthesis_blockin'
+[build] /usr/bin/ld: /usr/local/lib/libavcodec.a(libvorbisdec.o): in function `oggvorbis_decode_init':
+[build] /tmp/ffmpeg/libavcodec/libvorbisdec.c:49: undefined reference to `vorbis_info_init'
+[build] /usr/bin/ld: /tmp/ffmpeg/libavcodec/libvorbisdec.c:50: undefined reference to `vorbis_comment_init'
+[build] /usr/bin/ld: /tmp/ffmpeg/libavcodec/libvorbisdec.c:109: undefined reference to `vorbis_synthesis_headerin'
+[build] /usr/bin/ld: /tmp/ffmpeg/libavcodec/libvorbisdec.c:123: undefined reference to `vorbis_synthesis_init'
+[build] /usr/bin/ld: /tmp/ffmpeg/libavcodec/libvorbisdec.c:124: undefined reference to `vorbis_block_init'
+[build] /usr/bin/ld: /usr/local/lib/libavcodec.a(libvorbisdec.o): in function `oggvorbis_decode_close':
+[build] /tmp/ffmpeg/libavcodec/libvorbisdec.c:204: undefined reference to `vorbis_block_clear'
+[build] /usr/bin/ld: /tmp/ffmpeg/libavcodec/libvorbisdec.c:205: undefined reference to `vorbis_dsp_clear'
+[build] /usr/bin/ld: /tmp/ffmpeg/libavcodec/libvorbisdec.c:206: undefined reference to `vorbis_info_clear'
+[build] /usr/bin/ld: /tmp/ffmpeg/libavcodec/libvorbisdec.c:207: undefined reference to `vorbis_comment_clear'
+[build] collect2: error: ld returned 1 exit status
+[build] gmake[2]: *** [CMakeFiles/Autonomy_Software.dir/build.make:763: Autonomy_Software] Error 1
+[build] gmake[1]: *** [CMakeFiles/Makefile2:132: CMakeFiles/Autonomy_Software.dir/all] Error 2om)
      * @date 2023-09-28
      ******************************************************************************/
     struct ArucoTag
@@ -104,7 +121,6 @@
         }
 
         // Grayscale.
-<<<<<<< HEAD
         cv::cvtColor(cvInputFrame, cvOutputFrame, cv::COLOR_BGRA2GRAY);
         cv::filter2D(cvOutputFrame, cvInputFrame, -1, constants::ARUCO_SHARPEN_KERNEL_FAST);
 
@@ -120,10 +136,6 @@
         //     }
         // }
 
-=======
-        cv::cvtColor(cvInputFrame, cvOutputFrame, cv::COLOR_BGR2GRAY);
-        cv::filter2D(cvOutputFrame, cvOutputFrame, -1, constants::ARUCO_SHARPEN_KERNEL_EXTRA);
->>>>>>> 06764cf7
         // Reduce number of colors/gradients in the image.
         imgops::ColorReduce(cvOutputFrame);
         // Denoise (Looks like bilateral filter is req. for ArUco, check speed since docs say it's slow)
